--- conflicted
+++ resolved
@@ -340,11 +340,6 @@
                 import onnxsim
 
                 LOGGER.info(f'{prefix} simplifying with onnxsim {onnxsim.__version__}...')
-<<<<<<< HEAD
-                # subprocess.run(('onnxsim', f, f), check=True)
-=======
-                # subprocess.run(f'onnxsim "{f}" "{f}"', shell=True)
->>>>>>> 15f79d6f
                 model_onnx, check = onnxsim.simplify(model_onnx)
                 assert check, 'Simplified ONNX model could not be validated'
             except Exception as e:
@@ -589,17 +584,10 @@
         f_onnx, _ = self.export_onnx()
 
         # Export to TF
-<<<<<<< HEAD
-        int8 = ['-oiqt', '-qt' 'per-tensor'] if self.args.int8 else ['']
-        cmd = 'onnx2tf', '-i', f_onnx, '-o', f, '-nuo', '--non_verbose', *int8
-        LOGGER.info(f"\n{prefix} running '{' '.join(cmd)}'")
-        subprocess.run(cmd, check=True)
-=======
         int8 = '-oiqt -qt per-tensor' if self.args.int8 else ''
         cmd = f'onnx2tf -i "{f_onnx}" -o "{f}" -nuo --non_verbose {int8}'
         LOGGER.info(f"\n{prefix} running '{cmd}'")
         subprocess.run(cmd, shell=True)
->>>>>>> 15f79d6f
         yaml_save(f / 'metadata.yaml', self.metadata)  # add metadata.yaml
 
         # Remove/rename TFLite models
@@ -670,15 +658,9 @@
         LOGGER.info(f'\n{prefix} starting export with Edge TPU compiler {ver}...')
         f = str(tflite_model).replace('.tflite', '_edgetpu.tflite')  # Edge TPU model
 
-<<<<<<< HEAD
-        cmd = 'edgetpu_compiler', '-s', '-d', '-k', '10', '--out_dir', Path(f).parent, tflite_model
-        LOGGER.info(f"\n{prefix} running '{' '.join(cmd)}'")
-        subprocess.run(cmd, check=True)
-=======
         cmd = f'edgetpu_compiler -s -d -k 10 --out_dir "{Path(f).parent}" "{tflite_model}"'
         LOGGER.info(f"{prefix} running '{cmd}'")
         subprocess.run(cmd, shell=True)
->>>>>>> 15f79d6f
         self._add_tflite_metadata(f)
         return f, None
 
@@ -699,11 +681,6 @@
         outputs = ','.join(gd_outputs(gd))
         LOGGER.info(f'\n{prefix} output node names: {outputs}')
 
-<<<<<<< HEAD
-        cmd = 'tensorflowjs_converter', '--input_format=tf_frozen_model', f'--output_node_names={outputs}', f_pb, f
-        LOGGER.info(f"{prefix} running '{' '.join(cmd)}'")
-        subprocess.run(cmd, check=True)
-=======
         with spaces_in_path(f_pb) as fpb_, spaces_in_path(f) as f_:  # exporter can not handle spaces in path
             cmd = f'tensorflowjs_converter --input_format=tf_frozen_model --output_node_names={outputs} "{fpb_}" "{f_}"'
             LOGGER.info(f"{prefix} running '{cmd}'")
@@ -711,7 +688,7 @@
 
         if ' ' in str(f):
             LOGGER.warning(f"{prefix} WARNING ⚠️ your model may not work correctly with spaces in path '{f}'.")
->>>>>>> 15f79d6f
+
 
         # f_json = Path(f) / 'model.json'  # *.json path
         # with open(f_json, 'w') as j:  # sort JSON Identity_* in ascending order
