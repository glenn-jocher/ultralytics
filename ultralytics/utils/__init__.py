# Ultralytics YOLO 🚀, AGPL-3.0 license

import contextlib
import inspect
import logging.config
import os
import platform
import re
import subprocess
import sys
import threading
import urllib
import uuid
from pathlib import Path
from types import SimpleNamespace
from typing import Union

import cv2
import matplotlib.pyplot as plt
import numpy as np
import torch
import yaml
from tqdm import tqdm as tqdm_original

from ultralytics import __version__

# PyTorch Multi-GPU DDP Constants
RANK = int(os.getenv('RANK', -1))
LOCAL_RANK = int(os.getenv('LOCAL_RANK', -1))  # https://pytorch.org/docs/stable/elastic/run.html

# Other Constants
FILE = Path(__file__).resolve()
ROOT = FILE.parents[1]  # YOLO
ASSETS = ROOT / 'assets'  # default images
DEFAULT_CFG_PATH = ROOT / 'cfg/default.yaml'
NUM_THREADS = min(8, max(1, os.cpu_count() - 1))  # number of YOLOv5 multiprocessing threads
AUTOINSTALL = str(os.getenv('YOLO_AUTOINSTALL', True)).lower() == 'true'  # global auto-install mode
VERBOSE = str(os.getenv('YOLO_VERBOSE', True)).lower() == 'true'  # global verbose mode
TQDM_BAR_FORMAT = '{l_bar}{bar:10}{r_bar}' if VERBOSE else None  # tqdm bar format
LOGGING_NAME = 'ultralytics'
MACOS, LINUX, WINDOWS = (platform.system() == x for x in ['Darwin', 'Linux', 'Windows'])  # environment booleans
ARM64 = platform.machine() in ('arm64', 'aarch64')  # ARM64 booleans
HELP_MSG = \
    """
    Usage examples for running YOLOv8:

    1. Install the ultralytics package:

        pip install ultralytics

    2. Use the Python SDK:

        from ultralytics import YOLO

        # Load a model
        model = YOLO('yolov8n.yaml')  # build a new model from scratch
        model = YOLO("yolov8n.pt")  # load a pretrained model (recommended for training)

        # Use the model
        results = model.train(data="coco128.yaml", epochs=3)  # train the model
        results = model.val()  # evaluate model performance on the validation set
        results = model('https://ultralytics.com/images/bus.jpg')  # predict on an image
        success = model.export(format='onnx')  # export the model to ONNX format

    3. Use the command line interface (CLI):

        YOLOv8 'yolo' CLI commands use the following syntax:

            yolo TASK MODE ARGS

            Where   TASK (optional) is one of [detect, segment, classify]
                    MODE (required) is one of [train, val, predict, export]
                    ARGS (optional) are any number of custom 'arg=value' pairs like 'imgsz=320' that override defaults.
                        See all ARGS at https://docs.ultralytics.com/usage/cfg or with 'yolo cfg'

        - Train a detection model for 10 epochs with an initial learning_rate of 0.01
            yolo detect train data=coco128.yaml model=yolov8n.pt epochs=10 lr0=0.01

        - Predict a YouTube video using a pretrained segmentation model at image size 320:
            yolo segment predict model=yolov8n-seg.pt source='https://youtu.be/LNwODJXcvt4' imgsz=320

        - Val a pretrained detection model at batch-size 1 and image size 640:
            yolo detect val model=yolov8n.pt data=coco128.yaml batch=1 imgsz=640

        - Export a YOLOv8n classification model to ONNX format at image size 224 by 128 (no TASK required)
            yolo export model=yolov8n-cls.pt format=onnx imgsz=224,128

        - Run special commands:
            yolo help
            yolo checks
            yolo version
            yolo settings
            yolo copy-cfg
            yolo cfg

    Docs: https://docs.ultralytics.com
    Community: https://community.ultralytics.com
    GitHub: https://github.com/ultralytics/ultralytics
    """

# Settings
torch.set_printoptions(linewidth=320, precision=4, profile='default')
np.set_printoptions(linewidth=320, formatter={'float_kind': '{:11.5g}'.format})  # format short g, %precision=5
cv2.setNumThreads(0)  # prevent OpenCV from multithreading (incompatible with PyTorch DataLoader)
os.environ['NUMEXPR_MAX_THREADS'] = str(NUM_THREADS)  # NumExpr max threads
os.environ['CUBLAS_WORKSPACE_CONFIG'] = ':4096:8'  # for deterministic training
os.environ['TF_CPP_MIN_LOG_LEVEL'] = '2'  # suppress verbose TF compiler warnings in Colab


class TQDM(tqdm_original):
    """
    Custom Ultralytics tqdm class with different default arguments.

    Args:
        *args (list): Positional arguments passed to original tqdm.
        **kwargs (dict): Keyword arguments, with custom defaults applied.
    """

    def __init__(self, *args, **kwargs):
        """Initialize custom Ultralytics tqdm class with different default arguments."""
        # Set new default values (these can still be overridden when calling TQDM)
        kwargs['disable'] = not VERBOSE or kwargs.get('disable', False)  # logical 'and' with default value if passed
        kwargs.setdefault('bar_format', TQDM_BAR_FORMAT)  # override default value if passed
        super().__init__(*args, **kwargs)


class SimpleClass:
    """Ultralytics SimpleClass is a base class providing helpful string representation, error reporting, and attribute
    access methods for easier debugging and usage.
    """

    def __str__(self):
        """Return a human-readable string representation of the object."""
        attr = []
        for a in dir(self):
            v = getattr(self, a)
            if not callable(v) and not a.startswith('_'):
                if isinstance(v, SimpleClass):
                    # Display only the module and class name for subclasses
                    s = f'{a}: {v.__module__}.{v.__class__.__name__} object'
                else:
                    s = f'{a}: {repr(v)}'
                attr.append(s)
        return f'{self.__module__}.{self.__class__.__name__} object with attributes:\n\n' + '\n'.join(attr)

    def __repr__(self):
        """Return a machine-readable string representation of the object."""
        return self.__str__()

    def __getattr__(self, attr):
        """Custom attribute access error message with helpful information."""
        name = self.__class__.__name__
        raise AttributeError(f"'{name}' object has no attribute '{attr}'. See valid attributes below.\n{self.__doc__}")


class IterableSimpleNamespace(SimpleNamespace):
    """Ultralytics IterableSimpleNamespace is an extension class of SimpleNamespace that adds iterable functionality and
    enables usage with dict() and for loops.
    """

    def __iter__(self):
        """Return an iterator of key-value pairs from the namespace's attributes."""
        return iter(vars(self).items())

    def __str__(self):
        """Return a human-readable string representation of the object."""
        return '\n'.join(f'{k}={v}' for k, v in vars(self).items())

    def __getattr__(self, attr):
        """Custom attribute access error message with helpful information."""
        name = self.__class__.__name__
        raise AttributeError(f"""
            '{name}' object has no attribute '{attr}'. This may be caused by a modified or out of date ultralytics
            'default.yaml' file.\nPlease update your code with 'pip install -U ultralytics' and if necessary replace
            {DEFAULT_CFG_PATH} with the latest version from
            https://github.com/ultralytics/ultralytics/blob/main/ultralytics/cfg/default.yaml
            """)

    def get(self, key, default=None):
        """Return the value of the specified key if it exists; otherwise, return the default value."""
        return getattr(self, key, default)


def plt_settings(rcparams=None, backend='Agg'):
    """
    Decorator to temporarily set rc parameters and the backend for a plotting function.

    Example:
        decorator: @plt_settings({"font.size": 12})
        context manager: with plt_settings({"font.size": 12}):

    Args:
        rcparams (dict): Dictionary of rc parameters to set.
        backend (str, optional): Name of the backend to use. Defaults to 'Agg'.

    Returns:
        (Callable): Decorated function with temporarily set rc parameters and backend. This decorator can be
            applied to any function that needs to have specific matplotlib rc parameters and backend for its execution.
    """

    if rcparams is None:
        rcparams = {'font.size': 11}

    def decorator(func):
        """Decorator to apply temporary rc parameters and backend to a function."""

        def wrapper(*args, **kwargs):
            """Sets rc parameters and backend, calls the original function, and restores the settings."""
            original_backend = plt.get_backend()
            if backend != original_backend:
                plt.close('all')  # auto-close()ing of figures upon backend switching is deprecated since 3.8
                plt.switch_backend(backend)

            with plt.rc_context(rcparams):
                result = func(*args, **kwargs)

            if backend != original_backend:
                plt.close('all')
                plt.switch_backend(original_backend)
            return result

        return wrapper

    return decorator


def set_logging(name=LOGGING_NAME, verbose=True):
    """Sets up logging for the given name with UTF-8 encoding support."""
    level = logging.INFO if verbose and RANK in {-1, 0} else logging.ERROR  # rank in world for Multi-GPU trainings

    # Configure the console (stdout) encoding to UTF-8
    if WINDOWS:  # for Windows
        sys.stdout.reconfigure(encoding='utf-8')

    # Create and configure the StreamHandler
    stream_handler = logging.StreamHandler(sys.stdout)
    stream_handler.setFormatter(logging.Formatter('%(message)s'))
    stream_handler.setLevel(level)

    logger = logging.getLogger(name)
    logger.setLevel(level)
    logger.addHandler(stream_handler)
    logger.propagate = False
    return logger


# Set logger
<<<<<<< HEAD
LOGGER = set_logging(LOGGING_NAME, verbose=VERBOSE)  # define globally (used in train.py, val.py, detect.py, etc.)
=======
LOGGER = set_logging(LOGGING_NAME, verbose=VERBOSE)  # define globally (used in train.py, val.py, predict.py, etc.)
>>>>>>> b6baae58
for logger in 'sentry_sdk', 'urllib3.connectionpool':
    logging.getLogger(logger).setLevel(logging.CRITICAL)


def emojis(string=''):
    """Return platform-dependent emoji-safe version of string."""
    return string.encode().decode('ascii', 'ignore') if WINDOWS else string


class ThreadingLocked:
    """
    A decorator class for ensuring thread-safe execution of a function or method. This class can be used as a decorator
    to make sure that if the decorated function is called from multiple threads, only one thread at a time will be able
    to execute the function.

    Attributes:
        lock (threading.Lock): A lock object used to manage access to the decorated function.

    Example:
        ```python
        from ultralytics.utils import ThreadingLocked

        @ThreadingLocked()
        def my_function():
            # Your code here
            pass
        ```
    """

    def __init__(self):
        """Initializes the decorator class for thread-safe execution of a function or method."""
        self.lock = threading.Lock()

    def __call__(self, f):
        """Run thread-safe execution of function or method."""
        from functools import wraps

        @wraps(f)
        def decorated(*args, **kwargs):
            """Applies thread-safety to the decorated function or method."""
            with self.lock:
                return f(*args, **kwargs)

        return decorated


def yaml_save(file='data.yaml', data=None, header=''):
    """
    Save YAML data to a file.

    Args:
        file (str, optional): File name. Default is 'data.yaml'.
        data (dict): Data to save in YAML format.
        header (str, optional): YAML header to add.

    Returns:
        (None): Data is saved to the specified file.
    """
    if data is None:
        data = {}
    file = Path(file)
    if not file.parent.exists():
        # Create parent directories if they don't exist
        file.parent.mkdir(parents=True, exist_ok=True)

    # Convert Path objects to strings
    valid_types = int, float, str, bool, list, tuple, dict, type(None)
    for k, v in data.items():
        if not isinstance(v, valid_types):
            data[k] = str(v)

    # Dump data to file in YAML format
    with open(file, 'w', errors='ignore', encoding='utf-8') as f:
        if header:
            f.write(header)
        yaml.safe_dump(data, f, sort_keys=False, allow_unicode=True)


def yaml_load(file='data.yaml', append_filename=False):
    """
    Load YAML data from a file.

    Args:
        file (str, optional): File name. Default is 'data.yaml'.
        append_filename (bool): Add the YAML filename to the YAML dictionary. Default is False.

    Returns:
        (dict): YAML data and file name.
    """
    assert Path(file).suffix in ('.yaml', '.yml'), f'Attempting to load non-YAML file {file} with yaml_load()'
    with open(file, errors='ignore', encoding='utf-8') as f:
        s = f.read()  # string

        # Remove special characters
        if not s.isprintable():
            s = re.sub(r'[^\x09\x0A\x0D\x20-\x7E\x85\xA0-\uD7FF\uE000-\uFFFD\U00010000-\U0010ffff]+', '', s)

        # Add YAML filename to dict and return
        data = yaml.safe_load(s) or {}  # always return a dict (yaml.safe_load() may return None for empty files)
        if append_filename:
            data['yaml_file'] = str(file)
        return data


def yaml_print(yaml_file: Union[str, Path, dict]) -> None:
    """
    Pretty prints a YAML file or a YAML-formatted dictionary.

    Args:
        yaml_file: The file path of the YAML file or a YAML-formatted dictionary.

    Returns:
        None
    """
    yaml_dict = yaml_load(yaml_file) if isinstance(yaml_file, (str, Path)) else yaml_file
    dump = yaml.dump(yaml_dict, sort_keys=False, allow_unicode=True)
    LOGGER.info(f"Printing '{colorstr('bold', 'black', yaml_file)}'\n\n{dump}")


# Default configuration
DEFAULT_CFG_DICT = yaml_load(DEFAULT_CFG_PATH)
for k, v in DEFAULT_CFG_DICT.items():
    if isinstance(v, str) and v.lower() == 'none':
        DEFAULT_CFG_DICT[k] = None
DEFAULT_CFG_KEYS = DEFAULT_CFG_DICT.keys()
DEFAULT_CFG = IterableSimpleNamespace(**DEFAULT_CFG_DICT)


def is_ubuntu() -> bool:
    """
    Check if the OS is Ubuntu.

    Returns:
        (bool): True if OS is Ubuntu, False otherwise.
    """
    with contextlib.suppress(FileNotFoundError):
        with open('/etc/os-release') as f:
            return 'ID=ubuntu' in f.read()
    return False


def is_colab():
    """
    Check if the current script is running inside a Google Colab notebook.

    Returns:
        (bool): True if running inside a Colab notebook, False otherwise.
    """
    return 'COLAB_RELEASE_TAG' in os.environ or 'COLAB_BACKEND_VERSION' in os.environ


def is_kaggle():
    """
    Check if the current script is running inside a Kaggle kernel.

    Returns:
        (bool): True if running inside a Kaggle kernel, False otherwise.
    """
    return os.environ.get('PWD') == '/kaggle/working' and os.environ.get('KAGGLE_URL_BASE') == 'https://www.kaggle.com'


def is_jupyter():
    """
    Check if the current script is running inside a Jupyter Notebook. Verified on Colab, Jupyterlab, Kaggle, Paperspace.

    Returns:
        (bool): True if running inside a Jupyter Notebook, False otherwise.
    """
    with contextlib.suppress(Exception):
        from IPython import get_ipython
        return get_ipython() is not None
    return False


def is_docker() -> bool:
    """
    Determine if the script is running inside a Docker container.

    Returns:
        (bool): True if the script is running inside a Docker container, False otherwise.
    """
    file = Path('/proc/self/cgroup')
    if file.exists():
        with open(file) as f:
            return 'docker' in f.read()
    else:
        return False


def is_online() -> bool:
    """
    Check internet connectivity by attempting to connect to a known online host.

    Returns:
        (bool): True if connection is successful, False otherwise.
    """
    import socket

    for host in '1.1.1.1', '8.8.8.8', '223.5.5.5':  # Cloudflare, Google, AliDNS:
        try:
            test_connection = socket.create_connection(address=(host, 53), timeout=2)
        except (socket.timeout, socket.gaierror, OSError):
            continue
        else:
            # If the connection was successful, close it to avoid a ResourceWarning
            test_connection.close()
            return True
    return False


ONLINE = is_online()


def is_pip_package(filepath: str = __name__) -> bool:
    """
    Determines if the file at the given filepath is part of a pip package.

    Args:
        filepath (str): The filepath to check.

    Returns:
        (bool): True if the file is part of a pip package, False otherwise.
    """
    import importlib.util

    # Get the spec for the module
    spec = importlib.util.find_spec(filepath)

    # Return whether the spec is not None and the origin is not None (indicating it is a package)
    return spec is not None and spec.origin is not None


def is_dir_writeable(dir_path: Union[str, Path]) -> bool:
    """
    Check if a directory is writeable.

    Args:
        dir_path (str | Path): The path to the directory.

    Returns:
        (bool): True if the directory is writeable, False otherwise.
    """
    return os.access(str(dir_path), os.W_OK)


def is_pytest_running():
    """
    Determines whether pytest is currently running or not.

    Returns:
        (bool): True if pytest is running, False otherwise.
    """
    return ('PYTEST_CURRENT_TEST' in os.environ) or ('pytest' in sys.modules) or ('pytest' in Path(sys.argv[0]).stem)


def is_github_actions_ci() -> bool:
    """
    Determine if the current environment is a GitHub Actions CI Python runner.

    Returns:
        (bool): True if the current environment is a GitHub Actions CI Python runner, False otherwise.
    """
    return 'GITHUB_ACTIONS' in os.environ and 'RUNNER_OS' in os.environ and 'RUNNER_TOOL_CACHE' in os.environ


def is_git_dir():
    """
    Determines whether the current file is part of a git repository. If the current file is not part of a git
    repository, returns None.

    Returns:
        (bool): True if current file is part of a git repository.
    """
    return get_git_dir() is not None


def get_git_dir():
    """
    Determines whether the current file is part of a git repository and if so, returns the repository root directory. If
    the current file is not part of a git repository, returns None.

    Returns:
        (Path | None): Git root directory if found or None if not found.
    """
    for d in Path(__file__).parents:
        if (d / '.git').is_dir():
            return d


def get_git_origin_url():
    """
    Retrieves the origin URL of a git repository.

    Returns:
        (str | None): The origin URL of the git repository or None if not git directory.
    """
    if is_git_dir():
        with contextlib.suppress(subprocess.CalledProcessError):
            origin = subprocess.check_output(['git', 'config', '--get', 'remote.origin.url'])
            return origin.decode().strip()


def get_git_branch():
    """
    Returns the current git branch name. If not in a git repository, returns None.

    Returns:
        (str | None): The current git branch name or None if not a git directory.
    """
    if is_git_dir():
        with contextlib.suppress(subprocess.CalledProcessError):
            origin = subprocess.check_output(['git', 'rev-parse', '--abbrev-ref', 'HEAD'])
            return origin.decode().strip()


def get_default_args(func):
    """
    Returns a dictionary of default arguments for a function.

    Args:
        func (callable): The function to inspect.

    Returns:
        (dict): A dictionary where each key is a parameter name, and each value is the default value of that parameter.
    """
    signature = inspect.signature(func)
    return {k: v.default for k, v in signature.parameters.items() if v.default is not inspect.Parameter.empty}


def get_ubuntu_version():
    """
    Retrieve the Ubuntu version if the OS is Ubuntu.

    Returns:
        (str): Ubuntu version or None if not an Ubuntu OS.
    """
    if is_ubuntu():
        with contextlib.suppress(FileNotFoundError, AttributeError):
            with open('/etc/os-release') as f:
                return re.search(r'VERSION_ID="(\d+\.\d+)"', f.read())[1]


def get_user_config_dir(sub_dir='Ultralytics'):
    """
    Get the user config directory.

    Args:
        sub_dir (str): The name of the subdirectory to create.

    Returns:
        (Path): The path to the user config directory.
    """
    # Return the appropriate config directory for each operating system
    if WINDOWS:
        path = Path.home() / 'AppData' / 'Roaming' / sub_dir
    elif MACOS:  # macOS
        path = Path.home() / 'Library' / 'Application Support' / sub_dir
    elif LINUX:
        path = Path.home() / '.config' / sub_dir
    else:
        raise ValueError(f'Unsupported operating system: {platform.system()}')

    # GCP and AWS lambda fix, only /tmp is writeable
    if not is_dir_writeable(path.parent):
        LOGGER.warning(f"WARNING ⚠️ user config directory '{path}' is not writeable, defaulting to '/tmp' or CWD."
                       'Alternatively you can define a YOLO_CONFIG_DIR environment variable for this path.')
        path = Path('/tmp') / sub_dir if is_dir_writeable('/tmp') else Path().cwd() / sub_dir

    # Create the subdirectory if it does not exist
    path.mkdir(parents=True, exist_ok=True)

    return path


USER_CONFIG_DIR = Path(os.getenv('YOLO_CONFIG_DIR') or get_user_config_dir())  # Ultralytics settings dir
SETTINGS_YAML = USER_CONFIG_DIR / 'settings.yaml'


def colorstr(*input):
    """
    Colors a string based on the provided color and style arguments. Utilizes ANSI escape codes.
    See https://en.wikipedia.org/wiki/ANSI_escape_code for more details.

    This function can be called in two ways:
        - colorstr('color', 'style', 'your string')
        - colorstr('your string')

    In the second form, 'blue' and 'bold' will be applied by default.

    Args:
        *input (str): A sequence of strings where the first n-1 strings are color and style arguments,
                      and the last string is the one to be colored.

    Supported Colors and Styles:
        Basic Colors: 'black', 'red', 'green', 'yellow', 'blue', 'magenta', 'cyan', 'white'
        Bright Colors: 'bright_black', 'bright_red', 'bright_green', 'bright_yellow',
                       'bright_blue', 'bright_magenta', 'bright_cyan', 'bright_white'
        Misc: 'end', 'bold', 'underline'

    Returns:
        (str): The input string wrapped with ANSI escape codes for the specified color and style.

    Examples:
        >>> colorstr('blue', 'bold', 'hello world')
        >>> '\033[34m\033[1mhello world\033[0m'
    """
    *args, string = input if len(input) > 1 else ('blue', 'bold', input[0])  # color arguments, string
    colors = {
        'black': '\033[30m',  # basic colors
        'red': '\033[31m',
        'green': '\033[32m',
        'yellow': '\033[33m',
        'blue': '\033[34m',
        'magenta': '\033[35m',
        'cyan': '\033[36m',
        'white': '\033[37m',
        'bright_black': '\033[90m',  # bright colors
        'bright_red': '\033[91m',
        'bright_green': '\033[92m',
        'bright_yellow': '\033[93m',
        'bright_blue': '\033[94m',
        'bright_magenta': '\033[95m',
        'bright_cyan': '\033[96m',
        'bright_white': '\033[97m',
        'end': '\033[0m',  # misc
        'bold': '\033[1m',
        'underline': '\033[4m'}
    return ''.join(colors[x] for x in args) + f'{string}' + colors['end']


def remove_colorstr(input_string):
    """
    Removes ANSI escape codes from a string, effectively un-coloring it.

    Args:
        input_string (str): The string to remove color and style from.

    Returns:
        (str): A new string with all ANSI escape codes removed.

    Examples:
        >>> remove_colorstr(colorstr('blue', 'bold', 'hello world'))
        >>> 'hello world'
    """
    ansi_escape = re.compile(r'\x1B\[[0-9;]*[A-Za-z]')
    return ansi_escape.sub('', input_string)


class TryExcept(contextlib.ContextDecorator):
    """
    YOLOv8 TryExcept class.

    Use as @TryExcept() decorator or 'with TryExcept():' context manager.
    """

    def __init__(self, msg='', verbose=True):
        """Initialize TryExcept class with optional message and verbosity settings."""
        self.msg = msg
        self.verbose = verbose

    def __enter__(self):
        """Executes when entering TryExcept context, initializes instance."""
        pass

    def __exit__(self, exc_type, value, traceback):
        """Defines behavior when exiting a 'with' block, prints error message if necessary."""
        if self.verbose and value:
            print(emojis(f"{self.msg}{': ' if self.msg else ''}{value}"))
        return True


def threaded(func):
    """
    Multi-threads a target function and returns thread.

    Use as @threaded decorator.
    """

    def wrapper(*args, **kwargs):
        """Multi-threads a given function and returns the thread."""
        thread = threading.Thread(target=func, args=args, kwargs=kwargs, daemon=True)
        thread.start()
        return thread

    return wrapper


def set_sentry():
    """
    Initialize the Sentry SDK for error tracking and reporting. Only used if sentry_sdk package is installed and
    sync=True in settings. Run 'yolo settings' to see and update settings YAML file.

    Conditions required to send errors (ALL conditions must be met or no errors will be reported):
        - sentry_sdk package is installed
        - sync=True in YOLO settings
        - pytest is not running
        - running in a pip package installation
        - running in a non-git directory
        - running with rank -1 or 0
        - online environment
        - CLI used to run package (checked with 'yolo' as the name of the main CLI command)

    The function also configures Sentry SDK to ignore KeyboardInterrupt and FileNotFoundError
    exceptions and to exclude events with 'out of memory' in their exception message.

    Additionally, the function sets custom tags and user information for Sentry events.
    """

    def before_send(event, hint):
        """
        Modify the event before sending it to Sentry based on specific exception types and messages.

        Args:
            event (dict): The event dictionary containing information about the error.
            hint (dict): A dictionary containing additional information about the error.

        Returns:
            dict: The modified event or None if the event should not be sent to Sentry.
        """
        if 'exc_info' in hint:
            exc_type, exc_value, tb = hint['exc_info']
            if exc_type in (KeyboardInterrupt, FileNotFoundError) \
                    or 'out of memory' in str(exc_value):
                return None  # do not send event

        event['tags'] = {
            'sys_argv': sys.argv[0],
            'sys_argv_name': Path(sys.argv[0]).name,
            'install': 'git' if is_git_dir() else 'pip' if is_pip_package() else 'other',
            'os': ENVIRONMENT}
        return event

    if SETTINGS['sync'] and \
            RANK in (-1, 0) and \
            Path(sys.argv[0]).name == 'yolo' and \
            not TESTS_RUNNING and \
            ONLINE and \
            is_pip_package() and \
            not is_git_dir():

        # If sentry_sdk package is not installed then return and do not use Sentry
        try:
            import sentry_sdk  # noqa
        except ImportError:
            return

        sentry_sdk.init(
            dsn='https://5ff1556b71594bfea135ff0203a0d290@o4504521589325824.ingest.sentry.io/4504521592406016',
            debug=False,
            traces_sample_rate=1.0,
            release=__version__,
            environment='production',  # 'dev' or 'production'
            before_send=before_send,
            ignore_errors=[KeyboardInterrupt, FileNotFoundError])
        sentry_sdk.set_user({'id': SETTINGS['uuid']})  # SHA-256 anonymized UUID hash


class SettingsManager(dict):
    """
    Manages Ultralytics settings stored in a YAML file.

    Args:
        file (str | Path): Path to the Ultralytics settings YAML file. Default is USER_CONFIG_DIR / 'settings.yaml'.
        version (str): Settings version. In case of local version mismatch, new default settings will be saved.
    """

    def __init__(self, file=SETTINGS_YAML, version='0.0.4'):
        """Initialize the SettingsManager with default settings, load and validate current settings from the YAML
        file.
        """
        import copy
        import hashlib

        from ultralytics.utils.checks import check_version
        from ultralytics.utils.torch_utils import torch_distributed_zero_first

        git_dir = get_git_dir()
        root = git_dir or Path()
        datasets_root = (root.parent if git_dir and is_dir_writeable(root.parent) else root).resolve()

        self.file = Path(file)
        self.version = version
        self.defaults = {
            'settings_version': version,
            'datasets_dir': str(datasets_root / 'datasets'),
            'weights_dir': str(root / 'weights'),
            'runs_dir': str(root / 'runs'),
            'uuid': hashlib.sha256(str(uuid.getnode()).encode()).hexdigest(),
            'sync': True,
            'api_key': '',
            'clearml': True,  # integrations
            'comet': True,
            'dvc': True,
            'hub': True,
            'mlflow': True,
            'neptune': True,
            'raytune': True,
            'tensorboard': True,
            'wandb': True}

        super().__init__(copy.deepcopy(self.defaults))

        with torch_distributed_zero_first(RANK):
            if not self.file.exists():
                self.save()

            self.load()
            correct_keys = self.keys() == self.defaults.keys()
            correct_types = all(type(a) is type(b) for a, b in zip(self.values(), self.defaults.values()))
            correct_version = check_version(self['settings_version'], self.version)
            if not (correct_keys and correct_types and correct_version):
                LOGGER.warning(
                    'WARNING ⚠️ Ultralytics settings reset to default values. This may be due to a possible problem '
                    'with your settings or a recent ultralytics package update. '
                    f"\nView settings with 'yolo settings' or at '{self.file}'"
                    "\nUpdate settings with 'yolo settings key=value', i.e. 'yolo settings runs_dir=path/to/dir'.")
                self.reset()

    def load(self):
        """Loads settings from the YAML file."""
        super().update(yaml_load(self.file))

    def save(self):
        """Saves the current settings to the YAML file."""
        yaml_save(self.file, dict(self))

    def update(self, *args, **kwargs):
        """Updates a setting value in the current settings."""
        super().update(*args, **kwargs)
        self.save()

    def reset(self):
        """Resets the settings to default and saves them."""
        self.clear()
        self.update(self.defaults)
        self.save()


def deprecation_warn(arg, new_arg, version=None):
    """Issue a deprecation warning when a deprecated argument is used, suggesting an updated argument."""
    if not version:
        version = float(__version__[:3]) + 0.2  # deprecate after 2nd major release
    LOGGER.warning(f"WARNING ⚠️ '{arg}' is deprecated and will be removed in 'ultralytics {version}' in the future. "
                   f"Please use '{new_arg}' instead.")


def clean_url(url):
    """Strip auth from URL, i.e. https://url.com/file.txt?auth -> https://url.com/file.txt."""
    url = Path(url).as_posix().replace(':/', '://')  # Pathlib turns :// -> :/, as_posix() for Windows
    return urllib.parse.unquote(url).split('?')[0]  # '%2F' to '/', split https://url.com/file.txt?auth


def url2file(url):
    """Convert URL to filename, i.e. https://url.com/file.txt?auth -> file.txt."""
    return Path(clean_url(url)).name


# Run below code on utils init ------------------------------------------------------------------------------------

# Check first-install steps
PREFIX = colorstr('Ultralytics: ')
SETTINGS = SettingsManager()  # initialize settings
DATASETS_DIR = Path(SETTINGS['datasets_dir'])  # global datasets directory
WEIGHTS_DIR = Path(SETTINGS['weights_dir'])  # global weights directory
RUNS_DIR = Path(SETTINGS['runs_dir'])  # global runs directory
ENVIRONMENT = 'Colab' if is_colab() else 'Kaggle' if is_kaggle() else 'Jupyter' if is_jupyter() else \
    'Docker' if is_docker() else platform.system()
TESTS_RUNNING = is_pytest_running() or is_github_actions_ci()
set_sentry()

# Apply monkey patches
from .patches import imread, imshow, imwrite, torch_save

torch.save = torch_save
if WINDOWS:
    # Apply cv2 patches for non-ASCII and non-UTF characters in image paths
    cv2.imread, cv2.imwrite, cv2.imshow = imread, imwrite, imshow<|MERGE_RESOLUTION|>--- conflicted
+++ resolved
@@ -244,12 +244,8 @@
     return logger
 
 
-# Set logger
-<<<<<<< HEAD
-LOGGER = set_logging(LOGGING_NAME, verbose=VERBOSE)  # define globally (used in train.py, val.py, detect.py, etc.)
-=======
+
 LOGGER = set_logging(LOGGING_NAME, verbose=VERBOSE)  # define globally (used in train.py, val.py, predict.py, etc.)
->>>>>>> b6baae58
 for logger in 'sentry_sdk', 'urllib3.connectionpool':
     logging.getLogger(logger).setLevel(logging.CRITICAL)
 
