# Ultralytics YOLO 🚀, AGPL-3.0 license
import contextlib
import re
import shutil
import sys
from difflib import get_close_matches
from pathlib import Path
from types import SimpleNamespace
from typing import Dict, List, Union

from ultralytics.yolo.utils import (DEFAULT_CFG, DEFAULT_CFG_DICT, DEFAULT_CFG_PATH, LOGGER, ROOT, USER_CONFIG_DIR,
                                    IterableSimpleNamespace, __version__, checks, colorstr, deprecation_warn,
                                    get_settings, yaml_load, yaml_print)

# Define valid tasks and modes
MODES = 'train', 'val', 'predict', 'export', 'track', 'benchmark'
TASKS = 'detect', 'segment', 'classify', 'pose'
TASK2DATA = {
    'detect': 'coco128.yaml',
    'segment': 'coco128-seg.yaml',
    'classify': 'imagenet100',
    'pose': 'coco8-pose.yaml'}
TASK2MODEL = {
    'detect': 'yolov8n.pt',
    'segment': 'yolov8n-seg.pt',
    'classify': 'yolov8n-cls.pt',
    'pose': 'yolov8n-pose.pt'}

CLI_HELP_MSG = \
    f"""
    Arguments received: {str(['yolo'] + sys.argv[1:])}. Ultralytics 'yolo' commands use the following syntax:

        yolo TASK MODE ARGS

        Where   TASK (optional) is one of {TASKS}
                MODE (required) is one of {MODES}
                ARGS (optional) are any number of custom 'arg=value' pairs like 'imgsz=320' that override defaults.
                    See all ARGS at https://docs.ultralytics.com/usage/cfg or with 'yolo cfg'

    1. Train a detection model for 10 epochs with an initial learning_rate of 0.01
        yolo train data=coco128.yaml model=yolov8n.pt epochs=10 lr0=0.01

    2. Predict a YouTube video using a pretrained segmentation model at image size 320:
        yolo predict model=yolov8n-seg.pt source='https://youtu.be/Zgi9g1ksQHc' imgsz=320

    3. Val a pretrained detection model at batch-size 1 and image size 640:
        yolo val model=yolov8n.pt data=coco128.yaml batch=1 imgsz=640

    4. Export a YOLOv8n classification model to ONNX format at image size 224 by 128 (no TASK required)
        yolo export model=yolov8n-cls.pt format=onnx imgsz=224,128

    5. Run special commands:
        yolo help
        yolo checks
        yolo version
        yolo settings
        yolo copy-cfg
        yolo cfg

    Docs: https://docs.ultralytics.com
    Community: https://community.ultralytics.com
    GitHub: https://github.com/ultralytics/ultralytics
    """

# Define keys for arg type checks
CFG_FLOAT_KEYS = 'warmup_epochs', 'box', 'cls', 'dfl', 'degrees', 'shear'
CFG_FRACTION_KEYS = ('dropout', 'iou', 'lr0', 'lrf', 'momentum', 'weight_decay', 'warmup_momentum', 'warmup_bias_lr',
                     'label_smoothing', 'hsv_h', 'hsv_s', 'hsv_v', 'translate', 'scale', 'perspective', 'flipud',
                     'fliplr', 'mosaic', 'mixup', 'copy_paste', 'conf', 'iou')  # fractional floats limited to 0.0 - 1.0
CFG_INT_KEYS = ('epochs', 'patience', 'batch', 'workers', 'seed', 'close_mosaic', 'mask_ratio', 'max_det', 'vid_stride',
                'line_width', 'workspace', 'nbs', 'save_period')
CFG_BOOL_KEYS = ('save', 'exist_ok', 'verbose', 'deterministic', 'single_cls', 'rect', 'cos_lr', 'overlap_mask', 'val',
                 'save_json', 'save_hybrid', 'half', 'dnn', 'plots', 'show', 'save_txt', 'save_conf', 'save_crop',
                 'show_labels', 'show_conf', 'visualize', 'augment', 'agnostic_nms', 'retina_masks', 'boxes', 'keras',
                 'optimize', 'int8', 'dynamic', 'simplify', 'nms', 'v5loader')


def cfg2dict(cfg):
    """
    Convert a configuration object to a dictionary, whether it is a file path, a string, or a SimpleNamespace object.

    Inputs:
        cfg (str) or (Path) or (SimpleNamespace): Configuration object to be converted to a dictionary.

    Returns:
        cfg (dict): Configuration object in dictionary format.
    """
    if isinstance(cfg, (str, Path)):
        cfg = yaml_load(cfg)  # load dict
    elif isinstance(cfg, SimpleNamespace):
        cfg = vars(cfg)  # convert to dict
    return cfg


def get_cfg(cfg: Union[str, Path, Dict, SimpleNamespace] = DEFAULT_CFG_DICT, overrides: Dict = None):
    """
    Load and merge configuration data from a file or dictionary.

    Args:
        cfg (str) or (Path) or (Dict) or (SimpleNamespace): Configuration data.
        overrides (str) or (Dict), optional: Overrides in the form of a file name or a dictionary. Default is None.

    Returns:
        (SimpleNamespace): Training arguments namespace.
    """
    cfg = cfg2dict(cfg)

    # Merge overrides
    if overrides:
        overrides = cfg2dict(overrides)
        check_cfg_mismatch(cfg, overrides)
        cfg = {**cfg, **overrides}  # merge cfg and overrides dicts (prefer overrides)

    # Special handling for numeric project/name
    for k in 'project', 'name':
        if k in cfg and isinstance(cfg[k], (int, float)):
            cfg[k] = str(cfg[k])
<<<<<<< HEAD
    if cfg.get('name')=='model':  # assign model to 'name' arg
        cfg['name'] = cfg.get('model', '').split('.')[0]
=======
    if cfg.get('name') == 'model':  # assign model to 'name' arg
        cfg['name'] = cfg.get('model', '').split('.')[0]
        LOGGER.warning(f"WARNING ⚠️ 'name=model' automatically updated to 'name={cfg['name']}'.")
>>>>>>> 441e67d3

    # Type and Value checks
    for k, v in cfg.items():
        if v is not None:  # None values may be from optional args
            if k in CFG_FLOAT_KEYS and not isinstance(v, (int, float)):
                raise TypeError(f"'{k}={v}' is of invalid type {type(v).__name__}. "
                                f"Valid '{k}' types are int (i.e. '{k}=0') or float (i.e. '{k}=0.5')")
            elif k in CFG_FRACTION_KEYS:
                if not isinstance(v, (int, float)):
                    raise TypeError(f"'{k}={v}' is of invalid type {type(v).__name__}. "
                                    f"Valid '{k}' types are int (i.e. '{k}=0') or float (i.e. '{k}=0.5')")
                if not (0.0 <= v <= 1.0):
                    raise ValueError(f"'{k}={v}' is an invalid value. "
                                     f"Valid '{k}' values are between 0.0 and 1.0.")
            elif k in CFG_INT_KEYS and not isinstance(v, int):
                raise TypeError(f"'{k}={v}' is of invalid type {type(v).__name__}. "
                                f"'{k}' must be an int (i.e. '{k}=8')")
            elif k in CFG_BOOL_KEYS and not isinstance(v, bool):
                raise TypeError(f"'{k}={v}' is of invalid type {type(v).__name__}. "
                                f"'{k}' must be a bool (i.e. '{k}=True' or '{k}=False')")

    # Return instance
    return IterableSimpleNamespace(**cfg)


def _handle_deprecation(custom):
    """
    Hardcoded function to handle deprecated config keys
    """

    for key in custom.copy().keys():
        if key == 'hide_labels':
            deprecation_warn(key, 'show_labels')
            custom['show_labels'] = custom.pop('hide_labels') == 'False'
        if key == 'hide_conf':
            deprecation_warn(key, 'show_conf')
            custom['show_conf'] = custom.pop('hide_conf') == 'False'
        if key == 'line_thickness':
            deprecation_warn(key, 'line_width')
            custom['line_width'] = custom.pop('line_thickness')

    return custom


def check_cfg_mismatch(base: Dict, custom: Dict, e=None):
    """
    This function checks for any mismatched keys between a custom configuration list and a base configuration list.
    If any mismatched keys are found, the function prints out similar keys from the base list and exits the program.

    Inputs:
        - custom (Dict): a dictionary of custom configuration options
        - base (Dict): a dictionary of base configuration options
    """
    custom = _handle_deprecation(custom)
    base, custom = (set(x.keys()) for x in (base, custom))
    mismatched = [x for x in custom if x not in base]
    if mismatched:
        string = ''
        for x in mismatched:
            matches = get_close_matches(x, base)  # key list
            matches = [f'{k}={DEFAULT_CFG_DICT[k]}' if DEFAULT_CFG_DICT.get(k) is not None else k for k in matches]
            match_str = f'Similar arguments are i.e. {matches}.' if matches else ''
            string += f"'{colorstr('red', 'bold', x)}' is not a valid YOLO argument. {match_str}\n"
        raise SyntaxError(string + CLI_HELP_MSG) from e


def merge_equals_args(args: List[str]) -> List[str]:
    """
    Merges arguments around isolated '=' args in a list of strings.
    The function considers cases where the first argument ends with '=' or the second starts with '=',
    as well as when the middle one is an equals sign.

    Args:
        args (List[str]): A list of strings where each element is an argument.

    Returns:
        List[str]: A list of strings where the arguments around isolated '=' are merged.
    """
    new_args = []
    for i, arg in enumerate(args):
        if arg == '=' and 0 < i < len(args) - 1:  # merge ['arg', '=', 'val']
            new_args[-1] += f'={args[i + 1]}'
            del args[i + 1]
        elif arg.endswith('=') and i < len(args) - 1 and '=' not in args[i + 1]:  # merge ['arg=', 'val']
            new_args.append(f'{arg}{args[i + 1]}')
            del args[i + 1]
        elif arg.startswith('=') and i > 0:  # merge ['arg', '=val']
            new_args[-1] += arg
        else:
            new_args.append(arg)
    return new_args


def handle_yolo_hub(args: List[str]) -> None:
    """
    Handle Ultralytics HUB command-line interface (CLI) commands.

    This function processes Ultralytics HUB CLI commands such as login and logout.
    It should be called when executing a script with arguments related to HUB authentication.

    Args:
        args (List[str]): A list of command line arguments

    Example:
        python my_script.py hub login your_api_key
    """
    from ultralytics import hub

    if args[0] == 'login':
        key = args[1] if len(args) > 1 else ''
        # Log in to Ultralytics HUB using the provided API key
        hub.login(key)
    elif args[0] == 'logout':
        # Log out from Ultralytics HUB
        hub.logout()


def handle_yolo_settings(args: List[str]) -> None:
    """
    Handle YOLO settings command-line interface (CLI) commands.

    This function processes YOLO settings CLI commands such as reset.
    It should be called when executing a script with arguments related to YOLO settings management.

    Args:
        args (List[str]): A list of command line arguments for YOLO settings management.

    Example:
        python my_script.py yolo settings reset
    """
    path = USER_CONFIG_DIR / 'settings.yaml'  # get SETTINGS YAML file path
    if any(args) and args[0] == 'reset':
        path.unlink()  # delete the settings file
        get_settings()  # create new settings
        LOGGER.info('Settings reset successfully')  # inform the user that settings have been reset
    yaml_print(path)  # print the current settings


def entrypoint(debug=''):
    """
    This function is the ultralytics package entrypoint, it's responsible for parsing the command line arguments passed
    to the package.

    This function allows for:
    - passing mandatory YOLO args as a list of strings
    - specifying the task to be performed, either 'detect', 'segment' or 'classify'
    - specifying the mode, either 'train', 'val', 'test', or 'predict'
    - running special modes like 'checks'
    - passing overrides to the package's configuration

    It uses the package's default cfg and initializes it using the passed overrides.
    Then it calls the CLI function with the composed cfg
    """
    args = (debug.split(' ') if debug else sys.argv)[1:]
    if not args:  # no arguments passed
        LOGGER.info(CLI_HELP_MSG)
        return

    special = {
        'help': lambda: LOGGER.info(CLI_HELP_MSG),
        'checks': checks.check_yolo,
        'version': lambda: LOGGER.info(__version__),
        'settings': lambda: handle_yolo_settings(args[1:]),
        'cfg': lambda: yaml_print(DEFAULT_CFG_PATH),
        'hub': lambda: handle_yolo_hub(args[1:]),
        'login': lambda: handle_yolo_hub(args),
        'copy-cfg': copy_default_cfg}
    full_args_dict = {**DEFAULT_CFG_DICT, **{k: None for k in TASKS}, **{k: None for k in MODES}, **special}

    # Define common mis-uses of special commands, i.e. -h, -help, --help
    special.update({k[0]: v for k, v in special.items()})  # singular
    special.update({k[:-1]: v for k, v in special.items() if len(k) > 1 and k.endswith('s')})  # singular
    special = {**special, **{f'-{k}': v for k, v in special.items()}, **{f'--{k}': v for k, v in special.items()}}

    overrides = {}  # basic overrides, i.e. imgsz=320
    for a in merge_equals_args(args):  # merge spaces around '=' sign
        if a.startswith('--'):
            LOGGER.warning(f"WARNING ⚠️ '{a}' does not require leading dashes '--', updating to '{a[2:]}'.")
            a = a[2:]
        if a.endswith(','):
            LOGGER.warning(f"WARNING ⚠️ '{a}' does not require trailing comma ',', updating to '{a[:-1]}'.")
            a = a[:-1]
        if '=' in a:
            try:
                re.sub(r' *= *', '=', a)  # remove spaces around equals sign
                k, v = a.split('=', 1)  # split on first '=' sign
                assert v, f"missing '{k}' value"
                if k == 'cfg':  # custom.yaml passed
                    LOGGER.info(f'Overriding {DEFAULT_CFG_PATH} with {v}')
                    overrides = {k: val for k, val in yaml_load(checks.check_yaml(v)).items() if k != 'cfg'}
                else:
                    if v.lower() == 'none':
                        v = None
                    elif v.lower() == 'true':
                        v = True
                    elif v.lower() == 'false':
                        v = False
                    else:
                        with contextlib.suppress(Exception):
                            v = eval(v)
                    overrides[k] = v
            except (NameError, SyntaxError, ValueError, AssertionError) as e:
                check_cfg_mismatch(full_args_dict, {a: ''}, e)

        elif a in TASKS:
            overrides['task'] = a
        elif a in MODES:
            overrides['mode'] = a
        elif a.lower() in special:
            special[a.lower()]()
            return
        elif a in DEFAULT_CFG_DICT and isinstance(DEFAULT_CFG_DICT[a], bool):
            overrides[a] = True  # auto-True for default bool args, i.e. 'yolo show' sets show=True
        elif a in DEFAULT_CFG_DICT:
            raise SyntaxError(f"'{colorstr('red', 'bold', a)}' is a valid YOLO argument but is missing an '=' sign "
                              f"to set its value, i.e. try '{a}={DEFAULT_CFG_DICT[a]}'\n{CLI_HELP_MSG}")
        else:
            check_cfg_mismatch(full_args_dict, {a: ''})

    # Check keys
    check_cfg_mismatch(full_args_dict, overrides)

    # Mode
    mode = overrides.get('mode', None)
    if mode is None:
        mode = DEFAULT_CFG.mode or 'predict'
        LOGGER.warning(f"WARNING ⚠️ 'mode' is missing. Valid modes are {MODES}. Using default 'mode={mode}'.")
    elif mode not in MODES:
        if mode not in ('checks', checks):
            raise ValueError(f"Invalid 'mode={mode}'. Valid modes are {MODES}.\n{CLI_HELP_MSG}")
        LOGGER.warning("WARNING ⚠️ 'yolo mode=checks' is deprecated. Use 'yolo checks' instead.")
        checks.check_yolo()
        return

    # Task
    task = overrides.pop('task', None)
    if task:
        if task not in TASKS:
            raise ValueError(f"Invalid 'task={task}'. Valid tasks are {TASKS}.\n{CLI_HELP_MSG}")
        if 'model' not in overrides:
            overrides['model'] = TASK2MODEL[task]

    # Model
    model = overrides.pop('model', DEFAULT_CFG.model)
    if model is None:
        model = 'yolov8n.pt'
        LOGGER.warning(f"WARNING ⚠️ 'model' is missing. Using default 'model={model}'.")
    from ultralytics.yolo.engine.model import YOLO
    overrides['model'] = model
    model = YOLO(model, task=task)
    if isinstance(overrides.get('pretrained'), str):
        model.load(overrides['pretrained'])

    # Task Update
    if task != model.task:
        if task:
            LOGGER.warning(f"WARNING ⚠️ conflicting 'task={task}' passed with 'task={model.task}' model. "
                           f"Ignoring 'task={task}' and updating to 'task={model.task}' to match model.")
        task = model.task

    # Mode
    if mode in ('predict', 'track') and 'source' not in overrides:
        overrides['source'] = DEFAULT_CFG.source or ROOT / 'assets' if (ROOT / 'assets').exists() \
            else 'https://ultralytics.com/images/bus.jpg'
        LOGGER.warning(f"WARNING ⚠️ 'source' is missing. Using default 'source={overrides['source']}'.")
    elif mode in ('train', 'val'):
        if 'data' not in overrides:
            overrides['data'] = TASK2DATA.get(task or DEFAULT_CFG.task, DEFAULT_CFG.data)
            LOGGER.warning(f"WARNING ⚠️ 'data' is missing. Using default 'data={overrides['data']}'.")
    elif mode == 'export':
        if 'format' not in overrides:
            overrides['format'] = DEFAULT_CFG.format or 'torchscript'
            LOGGER.warning(f"WARNING ⚠️ 'format' is missing. Using default 'format={overrides['format']}'.")

    # Run command in python
    # getattr(model, mode)(**vars(get_cfg(overrides=overrides)))  # default args using default.yaml
    getattr(model, mode)(**overrides)  # default args from model


# Special modes --------------------------------------------------------------------------------------------------------
def copy_default_cfg():
    """Copy and create a new default configuration file with '_copy' appended to its name."""
    new_file = Path.cwd() / DEFAULT_CFG_PATH.name.replace('.yaml', '_copy.yaml')
    shutil.copy2(DEFAULT_CFG_PATH, new_file)
    LOGGER.info(f'{DEFAULT_CFG_PATH} copied to {new_file}\n'
                f"Example YOLO command with this new custom cfg:\n    yolo cfg='{new_file}' imgsz=320 batch=8")


if __name__ == '__main__':
    # Example Usage: entrypoint(debug='yolo predict model=yolov8n.pt')
    entrypoint(debug='')<|MERGE_RESOLUTION|>--- conflicted
+++ resolved
@@ -115,14 +115,9 @@
     for k in 'project', 'name':
         if k in cfg and isinstance(cfg[k], (int, float)):
             cfg[k] = str(cfg[k])
-<<<<<<< HEAD
-    if cfg.get('name')=='model':  # assign model to 'name' arg
-        cfg['name'] = cfg.get('model', '').split('.')[0]
-=======
     if cfg.get('name') == 'model':  # assign model to 'name' arg
         cfg['name'] = cfg.get('model', '').split('.')[0]
         LOGGER.warning(f"WARNING ⚠️ 'name=model' automatically updated to 'name={cfg['name']}'.")
->>>>>>> 441e67d3
 
     # Type and Value checks
     for k, v in cfg.items():
