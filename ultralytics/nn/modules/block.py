--- conflicted
+++ resolved
@@ -10,15 +10,8 @@
 from .conv import Conv, DWConv, GhostConv, LightConv, RepConv, Conv2
 from .transformer import TransformerBlock
 
-<<<<<<< HEAD
-
-# __all__ = [
-# 'DFL', 'HGBlock', 'HGStem', 'SPP', 'SPPF', 'C1', 'C2', 'C3', 'C3f', 'C2f', 'C3x', 'C3TR', 'C3Ghost', 'GhostBottleneck',
-# 'Bottleneck', 'BottleneckCSP', 'Proto', 'RepC3']
-=======
-__all__ = ('DFL', 'HGBlock', 'HGStem', 'SPP', 'SPPF', 'C1', 'C2', 'C3', 'C2f', 'C3x', 'C3TR', 'C3Ghost',
-           'GhostBottleneck', 'Bottleneck', 'BottleneckCSP', 'Proto', 'RepC3')
->>>>>>> ca2c8774
+#__all__ = ('DFL', 'HGBlock', 'HGStem', 'SPP', 'SPPF', 'C1', 'C2', 'C3', 'C2f', 'C3x', 'C3TR', 'C3Ghost',
+#           'GhostBottleneck', 'Bottleneck', 'BottleneckCSP', 'Proto', 'RepC3')
 
 
 class DFL(nn.Module):
