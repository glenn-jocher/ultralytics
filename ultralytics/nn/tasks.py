# Ultralytics YOLO 🚀, AGPL-3.0 license

import contextlib
from copy import deepcopy
from pathlib import Path

import torch
import torch.nn as nn

<<<<<<< HEAD
from ultralytics.nn.modules import *
from ultralytics.yolo.utils import DEFAULT_CFG_DICT, DEFAULT_CFG_KEYS, LOGGER, colorstr, emojis, yaml_load
from ultralytics.yolo.utils.checks import check_requirements, check_suffix, check_yaml
from ultralytics.yolo.utils.loss import v8ClassificationLoss, v8DetectionLoss, v8PoseLoss, v8SegmentationLoss
from ultralytics.yolo.utils.plotting import feature_visualization
from ultralytics.yolo.utils.torch_utils import (fuse_conv_and_bn, fuse_deconv_and_bn, initialize_weights,
                                                intersect_dicts, make_divisible, model_info, scale_img, time_sync)
=======
from ultralytics.nn.modules import (AIFI, C1, C2, C3, C3TR, SPP, SPPF, Bottleneck, BottleneckCSP, C2f, C3Ghost, C3x,
                                    Classify, Concat, Conv, Conv2, ConvTranspose, Detect, DWConv, DWConvTranspose2d,
                                    Focus, GhostBottleneck, GhostConv, HGBlock, HGStem, Pose, RepC3, RepConv,
                                    RTDETRDecoder, Segment)
from ultralytics.utils import DEFAULT_CFG_DICT, DEFAULT_CFG_KEYS, LOGGER, colorstr, emojis, yaml_load
from ultralytics.utils.checks import check_requirements, check_suffix, check_yaml
from ultralytics.utils.loss import v8ClassificationLoss, v8DetectionLoss, v8PoseLoss, v8SegmentationLoss
from ultralytics.utils.plotting import feature_visualization
from ultralytics.utils.torch_utils import (fuse_conv_and_bn, fuse_deconv_and_bn, initialize_weights, intersect_dicts,
                                           make_divisible, model_info, scale_img, time_sync)
>>>>>>> 620f3eb2

try:
    import thop
except ImportError:
    thop = None


class BaseModel(nn.Module):
    """
    The BaseModel class serves as a base class for all the models in the Ultralytics YOLO family.
    """

    def forward(self, x, *args, **kwargs):
        """
        Forward pass of the model on a single scale.
        Wrapper for `_forward_once` method.

        Args:
            x (torch.Tensor | dict): The input image tensor or a dict including image tensor and gt labels.

        Returns:
            (torch.Tensor): The output of the network.
        """
        if isinstance(x, dict):  # for cases of training and validating while training.
            return self.loss(x, *args, **kwargs)
        return self.predict(x, *args, **kwargs)

    def predict(self, x, profile=False, visualize=False, augment=False):
        """
        Perform a forward pass through the network.

        Args:
            x (torch.Tensor): The input tensor to the model.
            profile (bool):  Print the computation time of each layer if True, defaults to False.
            visualize (bool): Save the feature maps of the model if True, defaults to False.
            augment (bool): Augment image during prediction, defaults to False.

        Returns:
            (torch.Tensor): The last output of the model.
        """
        if augment:
            return self._predict_augment(x)
        return self._predict_once(x, profile, visualize)

    def _predict_once(self, x, profile=False, visualize=False):
        """
        Perform a forward pass through the network.

        Args:
            x (torch.Tensor): The input tensor to the model.
            profile (bool):  Print the computation time of each layer if True, defaults to False.
            visualize (bool): Save the feature maps of the model if True, defaults to False.

        Returns:
            (torch.Tensor): The last output of the model.
        """
        y, dt = [], []  # outputs
        for m in self.model:
            if m.f != -1:  # if not from previous layer
                x = y[m.f] if isinstance(m.f, int) else [x if j == -1 else y[j] for j in m.f]  # from earlier layers
            if profile:
                self._profile_one_layer(m, x, dt)
            x = m(x)  # run
            y.append(x if m.i in self.save else None)  # save output
            if visualize:
                feature_visualization(x, m.type, m.i, save_dir=visualize)
        return x

    def _predict_augment(self, x):
        """Perform augmentations on input image x and return augmented inference."""
        LOGGER.warning(
            f'WARNING ⚠️ {self.__class__.__name__} has not supported augment inference yet! Now using single-scale inference instead.'
        )
        return self._predict_once(x)

    def _profile_one_layer(self, m, x, dt):
        """
        Profile the computation time and FLOPs of a single layer of the model on a given input.
        Appends the results to the provided list.

        Args:
            m (nn.Module): The layer to be profiled.
            x (torch.Tensor): The input data to the layer.
            dt (list): A list to store the computation time of the layer.

        Returns:
            None
        """
        c = m == self.model[-1]  # is final layer, copy input as inplace fix
        o = thop.profile(m, inputs=[x.clone() if c else x], verbose=False)[0] / 1E9 * 2 if thop else 0  # FLOPs
        t = time_sync()
        for _ in range(10):
            m(x.clone() if c else x)
        dt.append((time_sync() - t) * 100)
        if m == self.model[0]:
            LOGGER.info(f"{'time (ms)':>10s} {'GFLOPs':>10s} {'params':>10s}  module")
        LOGGER.info(f'{dt[-1]:10.2f} {o:10.2f} {m.np:10.0f}  {m.type}')
        if c:
            LOGGER.info(f"{sum(dt):10.2f} {'-':>10s} {'-':>10s}  Total")

    def fuse(self, verbose=True):
        """
        Fuse the `Conv2d()` and `BatchNorm2d()` layers of the model into a single layer, in order to improve the
        computation efficiency.

        Returns:
            (nn.Module): The fused model is returned.
        """
        if not self.is_fused():
            for m in self.model.modules():
                if isinstance(m, (Conv, Conv2, DWConv)) and hasattr(m, 'bn'):
                    if isinstance(m, Conv2):
                        m.fuse_convs()
                    m.conv = fuse_conv_and_bn(m.conv, m.bn)  # update conv
                    delattr(m, 'bn')  # remove batchnorm
                    m.forward = m.forward_fuse  # update forward
                if isinstance(m, ConvTranspose) and hasattr(m, 'bn'):
                    m.conv_transpose = fuse_deconv_and_bn(m.conv_transpose, m.bn)
                    delattr(m, 'bn')  # remove batchnorm
                    m.forward = m.forward_fuse  # update forward
                if isinstance(m, RepConv):
                    m.fuse_convs()
                    m.forward = m.forward_fuse  # update forward
            self.info(verbose=verbose)

        return self

    def is_fused(self, thresh=10):
        """
        Check if the model has less than a certain threshold of BatchNorm layers.

        Args:
            thresh (int, optional): The threshold number of BatchNorm layers. Default is 10.

        Returns:
            (bool): True if the number of BatchNorm layers in the model is less than the threshold, False otherwise.
        """
        bn = tuple(v for k, v in nn.__dict__.items() if 'Norm' in k)  # normalization layers, i.e. BatchNorm2d()
        return sum(isinstance(v, bn) for v in self.modules()) < thresh  # True if < 'thresh' BatchNorm layers in model

    def info(self, detailed=False, verbose=True, imgsz=640):
        """
        Prints model information

        Args:
            verbose (bool): if True, prints out the model information. Defaults to False
            imgsz (int): the size of the image that the model will be trained on. Defaults to 640
        """
        return model_info(self, detailed=detailed, verbose=verbose, imgsz=imgsz)

    def _apply(self, fn):
        """
        `_apply()` is a function that applies a function to all the tensors in the model that are not
        parameters or registered buffers

        Args:
            fn: the function to apply to the model

        Returns:
            A model that is a Detect() object.
        """
        self = super()._apply(fn)
        m = self.model[-1]  # Detect()
        if isinstance(m, (Detect, Segment)):
            m.stride = fn(m.stride)
            m.anchors = fn(m.anchors)
            m.strides = fn(m.strides)
        return self

    def load(self, weights, verbose=True):
        """Load the weights into the model.

        Args:
            weights (dict | torch.nn.Module): The pre-trained weights to be loaded.
            verbose (bool, optional): Whether to log the transfer progress. Defaults to True.
        """
        model = weights['model'] if isinstance(weights, dict) else weights  # torchvision models are not dicts
        csd = model.float().state_dict()  # checkpoint state_dict as FP32
        csd = intersect_dicts(csd, self.state_dict())  # intersect
        self.load_state_dict(csd, strict=False)  # load
        if verbose:
            LOGGER.info(f'Transferred {len(csd)}/{len(self.model.state_dict())} items from pretrained weights')

    def loss(self, batch, preds=None):
        """
        Compute loss

        Args:
            batch (dict): Batch to compute loss on
            preds (torch.Tensor | List[torch.Tensor]): Predictions.
        """
        if not hasattr(self, 'criterion'):
            self.criterion = self.init_criterion()

        preds = self.forward(batch['img']) if preds is None else preds
        return self.criterion(preds, batch)

    def init_criterion(self):
        raise NotImplementedError('compute_loss() needs to be implemented by task heads')


class DetectionModel(BaseModel):
    """YOLOv8 detection model."""

    def __init__(self, cfg='yolov8n.yaml', ch=3, nc=None, verbose=True):  # model, input channels, number of classes
        super().__init__()
        self.yaml = cfg if isinstance(cfg, dict) else yaml_model_load(cfg)  # cfg dict

        # Define model
        ch = self.yaml['ch'] = self.yaml.get('ch', ch)  # input channels
        if nc and nc != self.yaml['nc']:
            LOGGER.info(f"Overriding model.yaml nc={self.yaml['nc']} with nc={nc}")
            self.yaml['nc'] = nc  # override yaml value
        self.model, self.save = parse_model(deepcopy(self.yaml), ch=ch, verbose=verbose)  # model, savelist
        self.names = {i: f'{i}' for i in range(self.yaml['nc'])}  # default names dict
        self.inplace = self.yaml.get('inplace', True)

        # Build strides
        m = self.model[-1]  # Detect()
        if isinstance(m, (Detect, Segment, Pose)):
            s = 256  # 2x min stride
            m.inplace = self.inplace
            forward = lambda x: self.forward(x)[0] if isinstance(m, (Segment, Pose)) else self.forward(x)
            m.stride = torch.tensor([s / x.shape[-2] for x in forward(torch.zeros(1, ch, s, s))])  # forward
            self.stride = m.stride
            m.bias_init()  # only run once
        else:
            self.stride = torch.Tensor([32])  # default stride for i.e. RTDETR

        # Init weights, biases
        initialize_weights(self)
        if verbose:
            self.info()
            LOGGER.info('')

    def _predict_augment(self, x):
        """Perform augmentations on input image x and return augmented inference and train outputs."""
        img_size = x.shape[-2:]  # height, width
        s = [1, 0.83, 0.67]  # scales
        f = [None, 3, None]  # flips (2-ud, 3-lr)
        y = []  # outputs
        for si, fi in zip(s, f):
            xi = scale_img(x.flip(fi) if fi else x, si, gs=int(self.stride.max()))
            yi = super().predict(xi)[0]  # forward
            # cv2.imwrite(f'img_{si}.jpg', 255 * xi[0].cpu().numpy().transpose((1, 2, 0))[:, :, ::-1])  # save
            yi = self._descale_pred(yi, fi, si, img_size)
            y.append(yi)
        y = self._clip_augmented(y)  # clip augmented tails
        return torch.cat(y, -1), None  # augmented inference, train

    @staticmethod
    def _descale_pred(p, flips, scale, img_size, dim=1):
        """De-scale predictions following augmented inference (inverse operation)."""
        p[:, :4] /= scale  # de-scale
        x, y, wh, cls = p.split((1, 1, 2, p.shape[dim] - 4), dim)
        if flips == 2:
            y = img_size[0] - y  # de-flip ud
        elif flips == 3:
            x = img_size[1] - x  # de-flip lr
        return torch.cat((x, y, wh, cls), dim)

    def _clip_augmented(self, y):
        """Clip YOLOv5 augmented inference tails."""
        nl = self.model[-1].nl  # number of detection layers (P3-P5)
        g = sum(4 ** x for x in range(nl))  # grid points
        e = 1  # exclude layer count
        i = (y[0].shape[-1] // g) * sum(4 ** x for x in range(e))  # indices
        y[0] = y[0][..., :-i]  # large
        i = (y[-1].shape[-1] // g) * sum(4 ** (nl - 1 - x) for x in range(e))  # indices
        y[-1] = y[-1][..., i:]  # small
        return y

    def init_criterion(self):
        return v8DetectionLoss(self)


class SegmentationModel(DetectionModel):
    """YOLOv8 segmentation model."""

    def __init__(self, cfg='yolov8n-seg.yaml', ch=3, nc=None, verbose=True):
        """Initialize YOLOv8 segmentation model with given config and parameters."""
        super().__init__(cfg=cfg, ch=ch, nc=nc, verbose=verbose)

    def init_criterion(self):
        return v8SegmentationLoss(self)

    def _predict_augment(self, x):
        """Perform augmentations on input image x and return augmented inference."""
        LOGGER.warning(
            f'WARNING ⚠️ {self.__class__.__name__} has not supported augment inference yet! Now using single-scale inference instead.'
        )
        return self._predict_once(x)


class PoseModel(DetectionModel):
    """YOLOv8 pose model."""

    def __init__(self, cfg='yolov8n-pose.yaml', ch=3, nc=None, data_kpt_shape=(None, None), verbose=True):
        """Initialize YOLOv8 Pose model."""
        if not isinstance(cfg, dict):
            cfg = yaml_model_load(cfg)  # load model YAML
        if any(data_kpt_shape) and list(data_kpt_shape) != list(cfg['kpt_shape']):
            LOGGER.info(f"Overriding model.yaml kpt_shape={cfg['kpt_shape']} with kpt_shape={data_kpt_shape}")
            cfg['kpt_shape'] = data_kpt_shape
        super().__init__(cfg=cfg, ch=ch, nc=nc, verbose=verbose)

    def init_criterion(self):
        return v8PoseLoss(self)

    def _predict_augment(self, x):
        """Perform augmentations on input image x and return augmented inference."""
        LOGGER.warning(
            f'WARNING ⚠️ {self.__class__.__name__} has not supported augment inference yet! Now using single-scale inference instead.'
        )
        return self._predict_once(x)


class ClassificationModel(BaseModel):
    """YOLOv8 classification model."""

    def __init__(self,
                 cfg=None,
                 model=None,
                 ch=3,
                 nc=None,
                 cutoff=10,
                 verbose=True):  # yaml, model, channels, number of classes, cutoff index, verbose flag
        super().__init__()
        self._from_detection_model(model, nc, cutoff) if model is not None else self._from_yaml(cfg, ch, nc, verbose)

    def _from_detection_model(self, model, nc=1000, cutoff=10):
        """Create a YOLOv5 classification model from a YOLOv5 detection model."""
        from ultralytics.nn.autobackend import AutoBackend
        if isinstance(model, AutoBackend):
            model = model.model  # unwrap DetectMultiBackend
        model.model = model.model[:cutoff]  # backbone
        m = model.model[-1]  # last layer
        ch = m.conv.in_channels if hasattr(m, 'conv') else m.cv1.conv.in_channels  # ch into module
        c = Classify(ch, nc)  # Classify()
        c.i, c.f, c.type = m.i, m.f, 'models.common.Classify'  # index, from, type
        model.model[-1] = c  # replace
        self.model = model.model
        self.stride = model.stride
        self.save = []
        self.nc = nc

    def _from_yaml(self, cfg, ch, nc, verbose):
        """Set YOLOv8 model configurations and define the model architecture."""
        self.yaml = cfg if isinstance(cfg, dict) else yaml_model_load(cfg)  # cfg dict

        # Define model
        ch = self.yaml['ch'] = self.yaml.get('ch', ch)  # input channels
        if nc and nc != self.yaml['nc']:
            LOGGER.info(f"Overriding model.yaml nc={self.yaml['nc']} with nc={nc}")
            self.yaml['nc'] = nc  # override yaml value
        elif not nc and not self.yaml.get('nc', None):
            raise ValueError('nc not specified. Must specify nc in model.yaml or function arguments.')
        self.model, self.save = parse_model(deepcopy(self.yaml), ch=ch, verbose=verbose)  # model, savelist
        self.stride = torch.Tensor([1])  # no stride constraints
        self.names = {i: f'{i}' for i in range(self.yaml['nc'])}  # default names dict
        self.info()

    @staticmethod
    def reshape_outputs(model, nc):
        """Update a TorchVision classification model to class count 'n' if required."""
        name, m = list((model.model if hasattr(model, 'model') else model).named_children())[-1]  # last module
        if isinstance(m, Classify):  # YOLO Classify() head
            if m.linear.out_features != nc:
                m.linear = nn.Linear(m.linear.in_features, nc)
        elif isinstance(m, nn.Linear):  # ResNet, EfficientNet
            if m.out_features != nc:
                setattr(model, name, nn.Linear(m.in_features, nc))
        elif isinstance(m, nn.Sequential):
            types = [type(x) for x in m]
            if nn.Linear in types:
                i = types.index(nn.Linear)  # nn.Linear index
                if m[i].out_features != nc:
                    m[i] = nn.Linear(m[i].in_features, nc)
            elif nn.Conv2d in types:
                i = types.index(nn.Conv2d)  # nn.Conv2d index
                if m[i].out_channels != nc:
                    m[i] = nn.Conv2d(m[i].in_channels, nc, m[i].kernel_size, m[i].stride, bias=m[i].bias is not None)

    def init_criterion(self):
        """Compute the classification loss between predictions and true labels."""
        return v8ClassificationLoss()


class RTDETRDetectionModel(DetectionModel):

    def __init__(self, cfg='rtdetr-l.yaml', ch=3, nc=None, verbose=True):
        super().__init__(cfg=cfg, ch=ch, nc=nc, verbose=verbose)

    def init_criterion(self):
        """Compute the classification loss between predictions and true labels."""
        from ultralytics.models.utils.loss import RTDETRDetectionLoss

        return RTDETRDetectionLoss(nc=self.nc, use_vfl=True)

    def loss(self, batch, preds=None):
        if not hasattr(self, 'criterion'):
            self.criterion = self.init_criterion()

        img = batch['img']
        # NOTE: preprocess gt_bbox and gt_labels to list.
        bs = len(img)
        batch_idx = batch['batch_idx']
        gt_groups = [(batch_idx == i).sum().item() for i in range(bs)]
        targets = {
            'cls': batch['cls'].to(img.device, dtype=torch.long).view(-1),
            'bboxes': batch['bboxes'].to(device=img.device),
            'batch_idx': batch_idx.to(img.device, dtype=torch.long).view(-1),
            'gt_groups': gt_groups}

        preds = self.predict(img, batch=targets) if preds is None else preds
        dec_bboxes, dec_scores, enc_bboxes, enc_scores, dn_meta = preds if self.training else preds[1]
        if dn_meta is None:
            dn_bboxes, dn_scores = None, None
        else:
            dn_bboxes, dec_bboxes = torch.split(dec_bboxes, dn_meta['dn_num_split'], dim=2)
            dn_scores, dec_scores = torch.split(dec_scores, dn_meta['dn_num_split'], dim=2)

        dec_bboxes = torch.cat([enc_bboxes.unsqueeze(0), dec_bboxes])  # (7, bs, 300, 4)
        dec_scores = torch.cat([enc_scores.unsqueeze(0), dec_scores])

        loss = self.criterion((dec_bboxes, dec_scores),
                              targets,
                              dn_bboxes=dn_bboxes,
                              dn_scores=dn_scores,
                              dn_meta=dn_meta)
        # NOTE: There are like 12 losses in RTDETR, backward with all losses but only show the main three losses.
        return sum(loss.values()), torch.as_tensor([loss[k].detach() for k in ['loss_giou', 'loss_class', 'loss_bbox']],
                                                   device=img.device)

    def predict(self, x, profile=False, visualize=False, batch=None, augment=False):
        """
        Perform a forward pass through the network.

        Args:
            x (torch.Tensor): The input tensor to the model
            profile (bool):  Print the computation time of each layer if True, defaults to False.
            visualize (bool): Save the feature maps of the model if True, defaults to False
            batch (dict): A dict including gt boxes and labels from dataloader.

        Returns:
            (torch.Tensor): The last output of the model.
        """
        y, dt = [], []  # outputs
        for m in self.model[:-1]:  # except the head part
            if m.f != -1:  # if not from previous layer
                x = y[m.f] if isinstance(m.f, int) else [x if j == -1 else y[j] for j in m.f]  # from earlier layers
            if profile:
                self._profile_one_layer(m, x, dt)
            x = m(x)  # run
            y.append(x if m.i in self.save else None)  # save output
            if visualize:
                feature_visualization(x, m.type, m.i, save_dir=visualize)
        head = self.model[-1]
        x = head([y[j] for j in head.f], batch)  # head inference
        return x


class Ensemble(nn.ModuleList):
    """Ensemble of models."""

    def __init__(self):
        """Initialize an ensemble of models."""
        super().__init__()

    def forward(self, x, augment=False, profile=False, visualize=False):
        """Function generates the YOLOv5 network's final layer."""
        y = [module(x, augment, profile, visualize)[0] for module in self]
        # y = torch.stack(y).max(0)[0]  # max ensemble
        # y = torch.stack(y).mean(0)  # mean ensemble
        y = torch.cat(y, 2)  # nms ensemble, y shape(B, HW, C)
        return y, None  # inference, train output


# Functions ------------------------------------------------------------------------------------------------------------


@contextlib.contextmanager
def temporary_modules(modules=None):
    """
    Context manager for temporarily adding or modifying modules in Python's module cache (`sys.modules`).

    This function can be used to change the module paths during runtime. It's useful when refactoring code,
    where you've moved a module from one location to another, but you still want to support the old import
    paths for backwards compatibility.

    Args:
        modules (dict, optional): A dictionary mapping old module paths to new module paths.

    Example:
        with temporary_modules({'old.module.path': 'new.module.path'}):
            import old.module.path  # this will now import new.module.path

    Note:
        The changes are only in effect inside the context manager and are undone once the context manager exits.
        Be aware that directly manipulating `sys.modules` can lead to unpredictable results, especially in larger
        applications or libraries. Use this function with caution.
    """
    if not modules:
        modules = {}

    import importlib
    import sys
    try:
        # Set modules in sys.modules under their old name
        for old, new in modules.items():
            sys.modules[old] = importlib.import_module(new)

        yield
    finally:
        # Remove the temporary module paths
        for old in modules:
            if old in sys.modules:
                del sys.modules[old]


def torch_safe_load(weight):
    """
    This function attempts to load a PyTorch model with the torch.load() function. If a ModuleNotFoundError is raised,
    it catches the error, logs a warning message, and attempts to install the missing module via the
    check_requirements() function. After installation, the function again attempts to load the model using torch.load().

    Args:
        weight (str): The file path of the PyTorch model.

    Returns:
        (dict): The loaded PyTorch model.
    """
    from ultralytics.utils.downloads import attempt_download_asset

    check_suffix(file=weight, suffix='.pt')
    file = attempt_download_asset(weight)  # search online if missing locally
    try:
        with temporary_modules({
                'ultralytics.yolo.utils': 'ultralytics.utils',
                'ultralytics.yolo.v8': 'ultralytics.models.yolo',
                'ultralytics.yolo.data': 'ultralytics.data'}):  # for legacy 8.0 Classify and Pose models
            return torch.load(file, map_location='cpu'), file  # load

    except ModuleNotFoundError as e:  # e.name is missing module name
        if e.name == 'models':
            raise TypeError(
                emojis(f'ERROR ❌️ {weight} appears to be an Ultralytics YOLOv5 model originally trained '
                       f'with https://github.com/ultralytics/yolov5.\nThis model is NOT forwards compatible with '
                       f'YOLOv8 at https://github.com/ultralytics/ultralytics.'
                       f"\nRecommend fixes are to train a new model using the latest 'ultralytics' package or to "
                       f"run a command with an official YOLOv8 model, i.e. 'yolo predict model=yolov8n.pt'")) from e
        LOGGER.warning(f"WARNING ⚠️ {weight} appears to require '{e.name}', which is not in ultralytics requirements."
                       f"\nAutoInstall will run now for '{e.name}' but this feature will be removed in the future."
                       f"\nRecommend fixes are to train a new model using the latest 'ultralytics' package or to "
                       f"run a command with an official YOLOv8 model, i.e. 'yolo predict model=yolov8n.pt'")
        check_requirements(e.name)  # install missing module

        return torch.load(file, map_location='cpu'), file  # load


def attempt_load_weights(weights, device=None, inplace=True, fuse=False):
    """Loads an ensemble of models weights=[a,b,c] or a single model weights=[a] or weights=a."""

    ensemble = Ensemble()
    for w in weights if isinstance(weights, list) else [weights]:
        ckpt, w = torch_safe_load(w)  # load ckpt
        args = {**DEFAULT_CFG_DICT, **ckpt['train_args']} if 'train_args' in ckpt else None  # combined args
        model = (ckpt.get('ema') or ckpt['model']).to(device).float()  # FP32 model

        # Model compatibility updates
        model.args = args  # attach args to model
        model.pt_path = w  # attach *.pt file path to model
        model.task = guess_model_task(model)
        if not hasattr(model, 'stride'):
            model.stride = torch.tensor([32.])

        # Append
        ensemble.append(model.fuse().eval() if fuse and hasattr(model, 'fuse') else model.eval())  # model in eval mode

    # Module compatibility updates
    for m in ensemble.modules():
        t = type(m)
        if t in (nn.Hardswish, nn.LeakyReLU, nn.ReLU, nn.ReLU6, nn.SiLU, Detect, Segment):
            m.inplace = inplace  # torch 1.7.0 compatibility
        elif t is nn.Upsample and not hasattr(m, 'recompute_scale_factor'):
            m.recompute_scale_factor = None  # torch 1.11.0 compatibility

    # Return model
    if len(ensemble) == 1:
        return ensemble[-1]

    # Return ensemble
    LOGGER.info(f'Ensemble created with {weights}\n')
    for k in 'names', 'nc', 'yaml':
        setattr(ensemble, k, getattr(ensemble[0], k))
    ensemble.stride = ensemble[torch.argmax(torch.tensor([m.stride.max() for m in ensemble])).int()].stride
    assert all(ensemble[0].nc == m.nc for m in ensemble), f'Models differ in class counts {[m.nc for m in ensemble]}'
    return ensemble


def attempt_load_one_weight(weight, device=None, inplace=True, fuse=False):
    """Loads a single model weights."""
    ckpt, weight = torch_safe_load(weight)  # load ckpt
    args = {**DEFAULT_CFG_DICT, **(ckpt.get('train_args', {}))}  # combine model and default args, preferring model args
    model = (ckpt.get('ema') or ckpt['model']).to(device).float()  # FP32 model

    # Model compatibility updates
    model.args = {k: v for k, v in args.items() if k in DEFAULT_CFG_KEYS}  # attach args to model
    model.pt_path = weight  # attach *.pt file path to model
    model.task = guess_model_task(model)
    if not hasattr(model, 'stride'):
        model.stride = torch.tensor([32.])

    model = model.fuse().eval() if fuse and hasattr(model, 'fuse') else model.eval()  # model in eval mode

    # Module compatibility updates
    for m in model.modules():
        t = type(m)
        if t in (nn.Hardswish, nn.LeakyReLU, nn.ReLU, nn.ReLU6, nn.SiLU, Detect, Segment):
            m.inplace = inplace  # torch 1.7.0 compatibility
        elif t is nn.Upsample and not hasattr(m, 'recompute_scale_factor'):
            m.recompute_scale_factor = None  # torch 1.11.0 compatibility

    # Return model and ckpt
    return model, ckpt


def parse_model(d, ch, verbose=True):  # model_dict, input_channels(3)
    """Parse a YOLO model.yaml dictionary into a PyTorch model."""
    import ast

    # Args
    max_channels = float('inf')
    nc, act, scales = (d.get(x) for x in ('nc', 'activation', 'scales'))
    depth, width, kpt_shape = (d.get(x, 1.0) for x in ('depth_multiple', 'width_multiple', 'kpt_shape'))
    if scales:
        scale = d.get('scale')
        if not scale:
            scale = tuple(scales.keys())[0]
            LOGGER.warning(f"WARNING ⚠️ no model scale passed. Assuming scale='{scale}'.")
        depth, width, max_channels = scales[scale]

    if act:
        Conv.default_act = eval(act)  # redefine default activation, i.e. Conv.default_act = nn.SiLU()
        if verbose:
            LOGGER.info(f"{colorstr('activation:')} {act}")  # print

    if verbose:
        LOGGER.info(f"\n{'':>3}{'from':>20}{'n':>3}{'params':>10}  {'module':<45}{'arguments':<30}")
    ch = [ch]
    layers, save, c2 = [], [], ch[-1]  # layers, savelist, ch out
    for i, (f, n, m, args) in enumerate(d['backbone'] + d['head']):  # from, number, module, args
        m = getattr(torch.nn, m[3:]) if 'nn.' in m else globals()[m]  # get module
        for j, a in enumerate(args):
            if isinstance(a, str):
                with contextlib.suppress(ValueError):
                    args[j] = locals()[a] if a in locals() else ast.literal_eval(a)

        n = n_ = max(round(n * depth), 1) if n > 1 else n  # depth gain
        if m in (Classify, Conv, ConvTranspose, GhostConv, Bottleneck, GhostBottleneck, SPP, SPPF, DWConv, Focus,
                 BottleneckCSP, C1, C2, C2f, C2g, C3f, C3, C3TR, C3Ghost, nn.ConvTranspose2d, DWConvTranspose2d, C3x, RepC3, Cxa, Cxb,
                 Cxc, Cxd, Cxe, Cxf, Cxc_act, Cg1, Cg2, Cg3, Cg4, Cg5, Cg6, Cg7, Cg8):
            c1, c2 = ch[f], args[0]
            if c2 != nc:  # if c2 not equal to number of classes (i.e. for Classify() output)
                c2 = make_divisible(min(c2, max_channels) * width, 8)

            args = [c1, c2, *args[1:]]
            if m in (BottleneckCSP, C1, C2, C2f, C2g, C3f, C3, C3TR, C3Ghost, C3x, RepC3, Cxa, Cxb, Cxc, Cxd, Cxe, Cxf, Cxc_act,
                     Cg1, Cg2, Cg3, Cg4, Cg5, Cg6, Cg7, Cg8):
                args.insert(2, n)  # number of repeats
                n = 1
        elif m is AIFI:
            args = [ch[f], *args]
        elif m in (HGStem, HGBlock):
            c1, cm, c2 = ch[f], args[0], args[1]
            args = [c1, cm, c2, *args[2:]]
            if m is HGBlock:
                args.insert(4, n)  # number of repeats
                n = 1

        elif m is nn.BatchNorm2d:
            args = [ch[f]]
        elif m is Concat:
            c2 = sum(ch[x] for x in f)
        elif m in (Detect, Segment, Pose, RTDETRDecoder):
            args.append([ch[x] for x in f])
            if m is Segment:
                args[2] = make_divisible(min(args[2], max_channels) * width, 8)
        else:
            c2 = ch[f]

        m_ = nn.Sequential(*(m(*args) for _ in range(n))) if n > 1 else m(*args)  # module
        t = str(m)[8:-2].replace('__main__.', '')  # module type
        m.np = sum(x.numel() for x in m_.parameters())  # number params
        m_.i, m_.f, m_.type = i, f, t  # attach index, 'from' index, type
        if verbose:
            LOGGER.info(f'{i:>3}{str(f):>20}{n_:>3}{m.np:10.0f}  {t:<45}{str(args):<30}')  # print
        save.extend(x % i for x in ([f] if isinstance(f, int) else f) if x != -1)  # append to savelist
        layers.append(m_)
        if i == 0:
            ch = []
        ch.append(c2)
    return nn.Sequential(*layers), sorted(save)


def yaml_model_load(path):
    """Load a YOLOv8 model from a YAML file."""
    import re

    path = Path(path)
    if path.stem in (f'yolov{d}{x}6' for x in 'nsmlx' for d in (5, 8)):
        new_stem = re.sub(r'(\d+)([nslmx])6(.+)?$', r'\1\2-p6\3', path.stem)
        LOGGER.warning(f'WARNING ⚠️ Ultralytics YOLO P6 models now use -p6 suffix. Renaming {path.stem} to {new_stem}.')
        path = path.with_name(new_stem + path.suffix)

    unified_path = re.sub(r'(\d+)([nslmx])(.+)?$', r'\1\3', str(path))  # i.e. yolov8x.yaml -> yolov8.yaml
    yaml_file = check_yaml(unified_path, hard=False) or check_yaml(path)
    d = yaml_load(yaml_file)  # model dict
    d['scale'] = guess_model_scale(path)
    d['yaml_file'] = str(path)
    return d


def guess_model_scale(model_path):
    """
    Takes a path to a YOLO model's YAML file as input and extracts the size character of the model's scale.
    The function uses regular expression matching to find the pattern of the model scale in the YAML file name,
    which is denoted by n, s, m, l, or x. The function returns the size character of the model scale as a string.

    Args:
        model_path (str | Path): The path to the YOLO model's YAML file.

    Returns:
        (str): The size character of the model's scale, which can be n, s, m, l, or x.
    """
    with contextlib.suppress(AttributeError):
        import re
        return re.search(r'yolov\d+([nslmx])', Path(model_path).stem).group(1)  # n, s, m, l, or x
    return ''


def guess_model_task(model):
    """
    Guess the task of a PyTorch model from its architecture or configuration.

    Args:
        model (nn.Module | dict): PyTorch model or model configuration in YAML format.

    Returns:
        (str): Task of the model ('detect', 'segment', 'classify', 'pose').

    Raises:
        SyntaxError: If the task of the model could not be determined.
    """

    def cfg2task(cfg):
        """Guess from YAML dictionary."""
        m = cfg['head'][-1][-2].lower()  # output module name
        if m in ('classify', 'classifier', 'cls', 'fc'):
            return 'classify'
        if m == 'detect':
            return 'detect'
        if m == 'segment':
            return 'segment'
        if m == 'pose':
            return 'pose'

    # Guess from model cfg
    if isinstance(model, dict):
        with contextlib.suppress(Exception):
            return cfg2task(model)

    # Guess from PyTorch model
    if isinstance(model, nn.Module):  # PyTorch model
        for x in 'model.args', 'model.model.args', 'model.model.model.args':
            with contextlib.suppress(Exception):
                return eval(x)['task']
        for x in 'model.yaml', 'model.model.yaml', 'model.model.model.yaml':
            with contextlib.suppress(Exception):
                return cfg2task(eval(x))

        for m in model.modules():
            if isinstance(m, Detect):
                return 'detect'
            elif isinstance(m, Segment):
                return 'segment'
            elif isinstance(m, Classify):
                return 'classify'
            elif isinstance(m, Pose):
                return 'pose'

    # Guess from model filename
    if isinstance(model, (str, Path)):
        model = Path(model)
        if '-seg' in model.stem or 'segment' in model.parts:
            return 'segment'
        elif '-cls' in model.stem or 'classify' in model.parts:
            return 'classify'
        elif '-pose' in model.stem or 'pose' in model.parts:
            return 'pose'
        elif 'detect' in model.parts:
            return 'detect'

    # Unable to determine task from model
    LOGGER.warning("WARNING ⚠️ Unable to automatically guess model task, assuming 'task=detect'. "
                   "Explicitly define task for your model, i.e. 'task=detect', 'segment', 'classify', or 'pose'.")
    return 'detect'  # assume detect<|MERGE_RESOLUTION|>--- conflicted
+++ resolved
@@ -7,26 +7,13 @@
 import torch
 import torch.nn as nn
 
-<<<<<<< HEAD
 from ultralytics.nn.modules import *
-from ultralytics.yolo.utils import DEFAULT_CFG_DICT, DEFAULT_CFG_KEYS, LOGGER, colorstr, emojis, yaml_load
-from ultralytics.yolo.utils.checks import check_requirements, check_suffix, check_yaml
-from ultralytics.yolo.utils.loss import v8ClassificationLoss, v8DetectionLoss, v8PoseLoss, v8SegmentationLoss
-from ultralytics.yolo.utils.plotting import feature_visualization
-from ultralytics.yolo.utils.torch_utils import (fuse_conv_and_bn, fuse_deconv_and_bn, initialize_weights,
-                                                intersect_dicts, make_divisible, model_info, scale_img, time_sync)
-=======
-from ultralytics.nn.modules import (AIFI, C1, C2, C3, C3TR, SPP, SPPF, Bottleneck, BottleneckCSP, C2f, C3Ghost, C3x,
-                                    Classify, Concat, Conv, Conv2, ConvTranspose, Detect, DWConv, DWConvTranspose2d,
-                                    Focus, GhostBottleneck, GhostConv, HGBlock, HGStem, Pose, RepC3, RepConv,
-                                    RTDETRDecoder, Segment)
 from ultralytics.utils import DEFAULT_CFG_DICT, DEFAULT_CFG_KEYS, LOGGER, colorstr, emojis, yaml_load
 from ultralytics.utils.checks import check_requirements, check_suffix, check_yaml
 from ultralytics.utils.loss import v8ClassificationLoss, v8DetectionLoss, v8PoseLoss, v8SegmentationLoss
 from ultralytics.utils.plotting import feature_visualization
-from ultralytics.utils.torch_utils import (fuse_conv_and_bn, fuse_deconv_and_bn, initialize_weights, intersect_dicts,
-                                           make_divisible, model_info, scale_img, time_sync)
->>>>>>> 620f3eb2
+from ultralytics.utils.torch_utils import (fuse_conv_and_bn, fuse_deconv_and_bn, initialize_weights,
+                                                intersect_dicts, make_divisible, model_info, scale_img, time_sync)
 
 try:
     import thop
