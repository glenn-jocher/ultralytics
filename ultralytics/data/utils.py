--- conflicted
+++ resolved
@@ -229,12 +229,8 @@
         data = next((DATASETS_DIR / new_dir).rglob('*.yaml'))
         extract_dir, autodownload = data.parent, False
 
-<<<<<<< HEAD
-    # Read yaml (optional)
-    print('STEP0\n', data)
-=======
+
     # Read YAML (optional)
->>>>>>> 7e1f7a9d
     if isinstance(data, (str, Path)):
         data = yaml_load(data, append_filename=True)  # dictionary
         print('STEP1\n', data)
