# Ultralytics YOLO 🚀, AGPL-3.0 license

import shutil
from copy import copy
from pathlib import Path

import cv2
import numpy as np
import pytest
import torch
from PIL import Image
from torchvision.transforms import ToTensor

from ultralytics import RTDETR, YOLO
from ultralytics.data.build import load_inference_source
from ultralytics.utils import ASSETS, DEFAULT_CFG, LINUX, ONLINE, ROOT, SETTINGS, WINDOWS
from ultralytics.utils.downloads import download
from ultralytics.utils.torch_utils import TORCH_1_9

WEIGHTS_DIR = Path(SETTINGS['weights_dir'])
MODEL = WEIGHTS_DIR / 'path with spaces' / 'yolov8n.pt'  # test spaces in path
CFG = 'yolov8n.yaml'
SOURCE = ASSETS / 'bus.jpg'
TMP = (ROOT / '../tests/tmp').resolve()  # temp directory for test files


def test_model_forward():
    model = YOLO(CFG)
    model(source=None, imgsz=32, augment=True)  # also test no source and augment


def test_model_methods():
    model = YOLO(MODEL)

    # Model methods
    model.info(verbose=True, detailed=True)
    model = model.reset_weights()
    model = model.load(MODEL)
    model.to('cpu')
    model.fuse()

    # Model properties
    _ = model.names
    _ = model.device
    _ = model.transforms
    _ = model.task_map


def test_predict_txt():
    # Write a list of sources (file, dir, glob, recursive glob) to a txt file
    txt_file = TMP / 'sources.txt'
    with open(txt_file, 'w') as f:
        for x in [ASSETS / 'bus.jpg', ASSETS, ASSETS / '*', ASSETS / '**/*.jpg']:
            f.write(f'{x}\n')
    model = YOLO(MODEL)
    model(source=txt_file, imgsz=32)


def test_predict_img():
    model = YOLO(MODEL)
    seg_model = YOLO(WEIGHTS_DIR / 'yolov8n-seg.pt')
    cls_model = YOLO(WEIGHTS_DIR / 'yolov8n-cls.pt')
    pose_model = YOLO(WEIGHTS_DIR / 'yolov8n-pose.pt')
    im = cv2.imread(str(SOURCE))
    assert len(model(source=Image.open(SOURCE), save=True, verbose=True, imgsz=32)) == 1  # PIL
    assert len(model(source=im, save=True, save_txt=True, imgsz=32)) == 1  # ndarray
    assert len(model(source=[im, im], save=True, save_txt=True, imgsz=32)) == 2  # batch
    assert len(list(model(source=[im, im], save=True, stream=True, imgsz=32))) == 2  # stream
    assert len(model(torch.zeros(320, 640, 3).numpy(), imgsz=32)) == 1  # tensor to numpy
    batch = [
        str(SOURCE),  # filename
        Path(SOURCE),  # Path
        'https://ultralytics.com/images/zidane.jpg' if ONLINE else SOURCE,  # URI
        cv2.imread(str(SOURCE)),  # OpenCV
        Image.open(SOURCE),  # PIL
        np.zeros((320, 640, 3))]  # numpy
    assert len(model(batch, imgsz=32)) == len(batch)  # multiple sources in a batch

    # Test tensor inference
    im = cv2.imread(str(SOURCE))  # OpenCV
    t = cv2.resize(im, (32, 32))
    t = ToTensor()(t)
    t = torch.stack([t, t, t, t])
    results = model(t, imgsz=32)
    assert len(results) == t.shape[0]
    results = seg_model(t, imgsz=32)
    assert len(results) == t.shape[0]
    results = cls_model(t, imgsz=32)
    assert len(results) == t.shape[0]
    results = pose_model(t, imgsz=32)
    assert len(results) == t.shape[0]


def test_predict_grey_and_4ch():
    # Convert SOURCE to greyscale and 4-ch
    im = Image.open(SOURCE)
    directory = TMP / 'im4'
    directory.mkdir(parents=True, exist_ok=True)

    source_greyscale = directory / 'greyscale.jpg'
    source_rgba = directory / '4ch.png'
    source_non_utf = directory / 'non_UTF_测试文件_tést_image.jpg'
    source_spaces = directory / 'image with spaces.jpg'

    im.convert('L').save(source_greyscale)  # greyscale
    im.convert('RGBA').save(source_rgba)  # 4-ch PNG with alpha
    im.save(source_non_utf)  # non-UTF characters in filename
    im.save(source_spaces)  # spaces in filename

    # Inference
    model = YOLO(MODEL)
    for f in source_rgba, source_greyscale, source_non_utf, source_spaces:
        for source in Image.open(f), cv2.imread(str(f)), f:
            results = model(source, save=True, verbose=True, imgsz=32)
            assert len(results) == 1  # verify that an image was run
        f.unlink()  # cleanup


@pytest.mark.skipif(not ONLINE, reason='environment is offline')
def test_track_stream():
    # Test YouTube streaming inference (short 10 frame video) with non-default ByteTrack tracker
    # imgsz=160 required for tracking for higher confidence and better matches
    import yaml

    model = YOLO(MODEL)
    model.predict('https://youtu.be/G17sBkb38XQ', imgsz=96, save=True)
    model.track('https://ultralytics.com/assets/decelera_portrait_min.mov', imgsz=160, tracker='bytetrack.yaml')
    model.track('https://ultralytics.com/assets/decelera_portrait_min.mov', imgsz=160, tracker='botsort.yaml')

    # Test Global Motion Compensation (GMC) methods
    for gmc in 'orb', 'sift', 'ecc':
        with open(ROOT / 'cfg/trackers/botsort.yaml') as f:
            data = yaml.safe_load(f)
        tracker = TMP / f'botsort-{gmc}.yaml'
        data['gmc_method'] = gmc
        with open(tracker, 'w') as f:
            yaml.safe_dump(data, f)
        model.track('https://ultralytics.com/assets/decelera_portrait_min.mov', imgsz=160, tracker=tracker)


def test_val():
    model = YOLO(MODEL)
    model.val(data='coco8.yaml', imgsz=32, save_hybrid=True)


def test_train_scratch():
    model = YOLO(CFG)
    model.train(data='coco8.yaml', epochs=2, imgsz=32, cache='disk', batch=-1, close_mosaic=1)
    model(SOURCE)


def test_train_pretrained():
    model = YOLO(WEIGHTS_DIR / 'yolov8n-seg.pt')
    model.train(data='coco8-seg.yaml', epochs=1, imgsz=32, cache='ram', copy_paste=0.5, mixup=0.5)
    model(SOURCE)


def test_export_torchscript():
    model = YOLO(MODEL)
    f = model.export(format='torchscript', optimize=True)
    YOLO(f)(SOURCE)  # exported model inference


def test_export_onnx():
    model = YOLO(MODEL)
    f = model.export(format='onnx', dynamic=True)
    YOLO(f)(SOURCE)  # exported model inference


def test_export_openvino():
    model = YOLO(MODEL)
    f = model.export(format='openvino')
    YOLO(f)(SOURCE)  # exported model inference


<<<<<<< HEAD
def test_export_coreml():  # sourcery skip: move-assign
=======
def test_export_coreml():
>>>>>>> 159a7540
    if not WINDOWS:  # RuntimeError: BlobWriter not loaded with coremltools 7.0 on windows
        model = YOLO(MODEL)
        model.export(format='coreml', nms=True)
        # if MACOS:
        #    YOLO(f)(SOURCE)  # model prediction only supported on macOS


def test_export_tflite(enabled=False):
    # TF suffers from install conflicts on Windows and macOS
    if enabled and LINUX:
        model = YOLO(MODEL)
        f = model.export(format='tflite')
        YOLO(f)(SOURCE)


def test_export_pb(enabled=False):
    # TF suffers from install conflicts on Windows and macOS
    if enabled and LINUX:
        model = YOLO(MODEL)
        f = model.export(format='pb')
        YOLO(f)(SOURCE)


def test_export_paddle(enabled=False):
    # Paddle protobuf requirements conflicting with onnx protobuf requirements
    if enabled:
        model = YOLO(MODEL)
        model.export(format='paddle')


def test_export_ncnn():
    model = YOLO(MODEL)
    f = model.export(format='ncnn')
    YOLO(f)(SOURCE)  # exported model inference


def test_all_model_yamls():
    for m in (ROOT / 'cfg' / 'models').rglob('*.yaml'):
        if 'rtdetr' in m.name:
            if TORCH_1_9:  # torch<=1.8 issue - TypeError: __init__() got an unexpected keyword argument 'batch_first'
                RTDETR(m.name)(SOURCE, imgsz=640)
        else:
            YOLO(m.name)


def test_workflow():
    model = YOLO(MODEL)
    model.train(data='coco8.yaml', epochs=1, imgsz=32)
    model.val()
    model.predict(SOURCE)
    model.export(format='onnx')  # export a model to ONNX format


def test_predict_callback_and_setup():
    # Test callback addition for prediction
    def on_predict_batch_end(predictor):  # results -> List[batch_size]
        path, im0s, _, _ = predictor.batch
        im0s = im0s if isinstance(im0s, list) else [im0s]
        bs = [predictor.dataset.bs for _ in range(len(path))]
        predictor.results = zip(predictor.results, im0s, bs)

    model = YOLO(MODEL)
    model.add_callback('on_predict_batch_end', on_predict_batch_end)

    dataset = load_inference_source(source=SOURCE)
    bs = dataset.bs  # noqa access predictor properties
    results = model.predict(dataset, stream=True)  # source already setup
    for r, im0, bs in results:
        print('test_callback', im0.shape)
        print('test_callback', bs)
        boxes = r.boxes  # Boxes object for bbox outputs
        print(boxes)


def test_results():
    for m in 'yolov8n-pose.pt', 'yolov8n-seg.pt', 'yolov8n.pt', 'yolov8n-cls.pt':
        model = YOLO(m)
        results = model([SOURCE, SOURCE])
        for r in results:
            r = r.cpu().numpy()
            r = r.to(device='cpu', dtype=torch.float32)
            r.save_txt(txt_file='runs/tests/label.txt', save_conf=True)
            r.save_crop(save_dir='runs/tests/crops/')
            r.tojson(normalize=True)
            r.plot(pil=True)
            r.plot(conf=True, boxes=True)
            print(r)
            print(r.path)
            for k in r.keys:
                print(getattr(r, k))


@pytest.mark.skipif(not ONLINE, reason='environment is offline')
def test_data_utils():
    # Test functions in ultralytics/data/utils.py
    from ultralytics.data.utils import HUBDatasetStats, autosplit
    from ultralytics.utils.downloads import zip_directory

    # from ultralytics.utils.files import WorkingDirectory
    # with WorkingDirectory(ROOT.parent / 'tests'):

    download('https://github.com/ultralytics/hub/raw/master/example_datasets/coco8.zip', unzip=False)
    shutil.move('coco8.zip', TMP)
    stats = HUBDatasetStats(TMP / 'coco8.zip', task='detect')
    stats.get_json(save=True)
    stats.process_images()

    autosplit(TMP / 'coco8')
    zip_directory(TMP / 'coco8/images/val')  # zip


@pytest.mark.skipif(not ONLINE, reason='environment is offline')
def test_data_converter():
    # Test dataset converters
    from ultralytics.data.converter import coco80_to_coco91_class, convert_coco

    file = 'instances_val2017.json'
    download(f'https://github.com/ultralytics/yolov5/releases/download/v1.0/{file}')
    shutil.move(file, TMP)
    convert_coco(labels_dir=TMP, use_segments=True, use_keypoints=False, cls91to80=True)
    coco80_to_coco91_class()


def test_data_annotator():
    from ultralytics.data.annotator import auto_annotate

    auto_annotate(ASSETS, det_model='yolov8n.pt', sam_model='mobile_sam.pt', output_dir=TMP / 'auto_annotate_labels')


def test_events():
    # Test event sending
    from ultralytics.hub.utils import Events

    events = Events()
    events.enabled = True
    cfg = copy(DEFAULT_CFG)  # does not require deepcopy
    cfg.mode = 'test'
    events(cfg)


def test_utils_init():
    from ultralytics.utils import get_git_branch, get_git_origin_url, get_ubuntu_version, is_github_actions_ci

    get_ubuntu_version()
    is_github_actions_ci()
    get_git_origin_url()
    get_git_branch()


def test_utils_checks():
    from ultralytics.utils.checks import (check_imgsz, check_imshow, check_requirements, check_yolov5u_filename,
                                          git_describe, print_args)

    check_yolov5u_filename('yolov5n.pt')
    # check_imshow(warn=True)
    git_describe(ROOT)
    check_requirements()  # check requirements.txt
    check_imgsz([600, 600], max_dim=1)
    check_imshow()
    print_args()


def test_utils_benchmarks():
    from ultralytics.utils.benchmarks import ProfileModels

    ProfileModels(['yolov8n.yaml'], imgsz=32, min_time=1, num_timed_runs=3, num_warmup_runs=1).profile()


def test_utils_torchutils():
    from ultralytics.nn.modules.conv import Conv
    from ultralytics.utils.torch_utils import get_flops_with_torch_profiler, profile, time_sync

    x = torch.randn(1, 64, 20, 20)
    m = Conv(64, 64, k=1, s=2)

    profile(x, [m], n=3)
    get_flops_with_torch_profiler(m)
    time_sync()


def test_utils_downloads():
    from ultralytics.utils.downloads import get_google_drive_file_info

    get_google_drive_file_info('https://drive.google.com/file/d/1cqT-cJgANNrhIHCrEufUYhQ4RqiWG_lJ/view?usp=drive_link')


def test_utils_ops():
    from ultralytics.utils.ops import (ltwh2xywh, ltwh2xyxy, make_divisible, xywh2ltwh, xywh2xyxy, xywhn2xyxy,
                                       xywhr2xyxyxyxy, xyxy2ltwh, xyxy2xywh, xyxy2xywhn, xyxyxyxy2xywhr)

    make_divisible(17, torch.tensor([8]))

    boxes = torch.rand(10, 4)  # xywh
    torch.allclose(boxes, xyxy2xywh(xywh2xyxy(boxes)))
    torch.allclose(boxes, xyxy2xywhn(xywhn2xyxy(boxes)))
    torch.allclose(boxes, ltwh2xywh(xywh2ltwh(boxes)))
    torch.allclose(boxes, xyxy2ltwh(ltwh2xyxy(boxes)))

    boxes = torch.rand(10, 5)  # xywhr for OBB
    boxes[:, 4] = torch.randn(10) * 30
    torch.allclose(boxes, xyxyxyxy2xywhr(xywhr2xyxyxyxy(boxes)), rtol=1e-3)


def test_utils_files():
    from ultralytics.utils.files import file_age, file_date, get_latest_run, spaces_in_path

    file_age(SOURCE)
    file_date(SOURCE)
    get_latest_run(ROOT / 'runs')

    path = TMP / 'path/with spaces'
    path.mkdir(parents=True, exist_ok=True)
    with spaces_in_path(path) as new_path:
        print(new_path)


def test_nn_modules_conv():
    from ultralytics.nn.modules.conv import CBAM, Conv2, ConvTranspose, DWConvTranspose2d, Focus

    c1, c2 = 8, 16  # input and output channels
    x = torch.zeros(4, c1, 10, 10)  # BCHW

    # Run all modules not otherwise covered in tests
    DWConvTranspose2d(c1, c2)(x)
    ConvTranspose(c1, c2)(x)
    Focus(c1, c2)(x)
    CBAM(c1)(x)

    # Fuse ops
    m = Conv2(c1, c2)
    m.fuse_convs()
    m(x)


def test_nn_modules_block():
    from ultralytics.nn.modules.block import C1, C3TR, BottleneckCSP, C3Ghost, C3x

    c1, c2 = 8, 16  # input and output channels
    x = torch.zeros(4, c1, 10, 10)  # BCHW

    # Run all modules not otherwise covered in tests
    C1(c1, c2)(x)
    C3x(c1, c2)(x)
    C3TR(c1, c2)(x)
    C3Ghost(c1, c2)(x)
    BottleneckCSP(c1, c2)(x)


def test_hub():
    from ultralytics.hub import export_fmts_hub, logout

    export_fmts_hub()
    logout()<|MERGE_RESOLUTION|>--- conflicted
+++ resolved
@@ -173,11 +173,7 @@
     YOLO(f)(SOURCE)  # exported model inference
 
 
-<<<<<<< HEAD
-def test_export_coreml():  # sourcery skip: move-assign
-=======
 def test_export_coreml():
->>>>>>> 159a7540
     if not WINDOWS:  # RuntimeError: BlobWriter not loaded with coremltools 7.0 on windows
         model = YOLO(MODEL)
         model.export(format='coreml', nms=True)
